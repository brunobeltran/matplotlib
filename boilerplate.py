--- conflicted
+++ resolved
@@ -16,12 +16,8 @@
 # For some later history, see
 # http://thread.gmane.org/gmane.comp.python.matplotlib.devel/7068
 
-<<<<<<< HEAD
-from __future__ import absolute_import, division, print_function, unicode_literals
-=======
 from __future__ import (absolute_import, division, print_function,
                         unicode_literals)
->>>>>>> d5f98765
 
 import six
 
