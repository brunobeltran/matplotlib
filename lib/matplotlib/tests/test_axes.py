from collections import namedtuple
import datetime
from decimal import Decimal
import io
from itertools import product
import platform
from types import SimpleNamespace
try:
    from contextlib import nullcontext
except ImportError:
    from contextlib import ExitStack as nullcontext  # Py3.6.

import dateutil.tz

import numpy as np
from numpy import ma
from cycler import cycler
import pytest

import matplotlib
import matplotlib as mpl
from matplotlib.testing.decorators import (
    image_comparison, check_figures_equal, remove_ticks_and_titles)
import matplotlib.colors as mcolors
import matplotlib.dates as mdates
from matplotlib.figure import Figure
import matplotlib.font_manager as mfont_manager
import matplotlib.markers as mmarkers
import matplotlib.patches as mpatches
import matplotlib.pyplot as plt
import matplotlib.ticker as mticker
import matplotlib.transforms as mtransforms
from numpy.testing import (
    assert_allclose, assert_array_equal, assert_array_almost_equal)
from matplotlib import rc_context
from matplotlib.cbook import MatplotlibDeprecationWarning

# Note: Some test cases are run twice: once normally and once with labeled data
#       These two must be defined in the same test function or need to have
#       different baseline images to prevent race conditions when pytest runs
#       the tests with multiple threads.


def test_get_labels():
    fig, ax = plt.subplots()
    ax.set_xlabel('x label')
    ax.set_ylabel('y label')
    assert ax.get_xlabel() == 'x label'
    assert ax.get_ylabel() == 'y label'


@check_figures_equal()
def test_label_loc_vertical(fig_test, fig_ref):
    ax = fig_test.subplots()
    sc = ax.scatter([1, 2], [1, 2], c=[1, 2])
    ax.set_ylabel('Y Label', loc='top')
    ax.set_xlabel('X Label', loc='right')
    cbar = fig_test.colorbar(sc)
    cbar.set_label("Z Label", loc='top')

    ax = fig_ref.subplots()
    sc = ax.scatter([1, 2], [1, 2], c=[1, 2])
    ax.set_ylabel('Y Label', y=1, ha='right')
    ax.set_xlabel('X Label', x=1, ha='right')
    cbar = fig_ref.colorbar(sc)
    cbar.set_label("Z Label", y=1, ha='right')


@check_figures_equal()
def test_label_loc_horizontal(fig_test, fig_ref):
    ax = fig_test.subplots()
    sc = ax.scatter([1, 2], [1, 2], c=[1, 2])
    ax.set_ylabel('Y Label', loc='bottom')
    ax.set_xlabel('X Label', loc='left')
    cbar = fig_test.colorbar(sc, orientation='horizontal')
    cbar.set_label("Z Label", loc='left')

    ax = fig_ref.subplots()
    sc = ax.scatter([1, 2], [1, 2], c=[1, 2])
    ax.set_ylabel('Y Label', y=0, ha='left')
    ax.set_xlabel('X Label', x=0, ha='left')
    cbar = fig_ref.colorbar(sc, orientation='horizontal')
    cbar.set_label("Z Label", x=0, ha='left')


@check_figures_equal()
def test_label_loc_rc(fig_test, fig_ref):
    with matplotlib.rc_context({"xaxis.labellocation": "right",
                                "yaxis.labellocation": "top"}):
        ax = fig_test.subplots()
        sc = ax.scatter([1, 2], [1, 2], c=[1, 2])
        ax.set_ylabel('Y Label')
        ax.set_xlabel('X Label')
        cbar = fig_test.colorbar(sc, orientation='horizontal')
        cbar.set_label("Z Label")

    ax = fig_ref.subplots()
    sc = ax.scatter([1, 2], [1, 2], c=[1, 2])
    ax.set_ylabel('Y Label', y=1, ha='right')
    ax.set_xlabel('X Label', x=1, ha='right')
    cbar = fig_ref.colorbar(sc, orientation='horizontal')
    cbar.set_label("Z Label", x=1, ha='right')


@check_figures_equal(extensions=["png"])
def test_acorr(fig_test, fig_ref):
    np.random.seed(19680801)
    Nx = 512
    x = np.random.normal(0, 1, Nx).cumsum()
    maxlags = Nx-1

    fig_test, ax_test = plt.subplots()
    ax_test.acorr(x, maxlags=maxlags)

    fig_ref, ax_ref = plt.subplots()
    # Normalized autocorrelation
    norm_auto_corr = np.correlate(x, x, mode="full")/np.dot(x, x)
    lags = np.arange(-maxlags, maxlags+1)
    norm_auto_corr = norm_auto_corr[Nx-1-maxlags:Nx+maxlags]
    ax_ref.vlines(lags, [0], norm_auto_corr)
    ax_ref.axhline(y=0, xmin=0, xmax=1)


@check_figures_equal(extensions=["png"])
def test_spy(fig_test, fig_ref):
    np.random.seed(19680801)
    a = np.ones(32 * 32)
    a[:16 * 32] = 0
    np.random.shuffle(a)
    a = a.reshape((32, 32))

    axs_test = fig_test.subplots(2)
    axs_test[0].spy(a)
    axs_test[1].spy(a, marker=".", origin="lower")

    axs_ref = fig_ref.subplots(2)
    axs_ref[0].imshow(a, cmap="gray_r", interpolation="nearest")
    axs_ref[0].xaxis.tick_top()
    axs_ref[1].plot(*np.nonzero(a)[::-1], ".", markersize=10)
    axs_ref[1].set(
        aspect=1, xlim=axs_ref[0].get_xlim(), ylim=axs_ref[0].get_ylim()[::-1])
    for ax in axs_ref:
        ax.xaxis.set_ticks_position("both")


def test_spy_invalid_kwargs():
    fig, ax = plt.subplots()
    for unsupported_kw in [{'interpolation': 'nearest'},
                           {'marker': 'o', 'linestyle': 'solid'}]:
        with pytest.raises(TypeError):
            ax.spy(np.eye(3, 3), **unsupported_kw)


@check_figures_equal(extensions=["png"])
def test_matshow(fig_test, fig_ref):
    mpl.style.use("mpl20")
    a = np.random.rand(32, 32)
    fig_test.add_subplot().matshow(a)
    ax_ref = fig_ref.add_subplot()
    ax_ref.imshow(a)
    ax_ref.xaxis.tick_top()
    ax_ref.xaxis.set_ticks_position('both')


@image_comparison(['formatter_ticker_001',
                   'formatter_ticker_002',
                   'formatter_ticker_003',
                   'formatter_ticker_004',
                   'formatter_ticker_005',
                   ])
def test_formatter_ticker():
    import matplotlib.testing.jpl_units as units
    units.register()

    # This should affect the tick size.  (Tests issue #543)
    matplotlib.rcParams['lines.markeredgewidth'] = 30

    # This essentially test to see if user specified labels get overwritten
    # by the auto labeler functionality of the axes.
    xdata = [x*units.sec for x in range(10)]
    ydata1 = [(1.5*y - 0.5)*units.km for y in range(10)]
    ydata2 = [(1.75*y - 1.0)*units.km for y in range(10)]

    ax = plt.figure().subplots()
    ax.set_xlabel("x-label 001")

    ax = plt.figure().subplots()
    ax.set_xlabel("x-label 001")
    ax.plot(xdata, ydata1, color='blue', xunits="sec")

    ax = plt.figure().subplots()
    ax.set_xlabel("x-label 001")
    ax.plot(xdata, ydata1, color='blue', xunits="sec")
    ax.set_xlabel("x-label 003")

    ax = plt.figure().subplots()
    ax.plot(xdata, ydata1, color='blue', xunits="sec")
    ax.plot(xdata, ydata2, color='green', xunits="hour")
    ax.set_xlabel("x-label 004")

    # See SF bug 2846058
    # https://sourceforge.net/tracker/?func=detail&aid=2846058&group_id=80706&atid=560720
    ax = plt.figure().subplots()
    ax.plot(xdata, ydata1, color='blue', xunits="sec")
    ax.plot(xdata, ydata2, color='green', xunits="hour")
    ax.set_xlabel("x-label 005")
    ax.autoscale_view()


def test_funcformatter_auto_formatter():
    def _formfunc(x, pos):
        return ''

    ax = plt.figure().subplots()

    assert ax.xaxis.isDefault_majfmt
    assert ax.xaxis.isDefault_minfmt
    assert ax.yaxis.isDefault_majfmt
    assert ax.yaxis.isDefault_minfmt

    ax.xaxis.set_major_formatter(_formfunc)

    assert not ax.xaxis.isDefault_majfmt
    assert ax.xaxis.isDefault_minfmt
    assert ax.yaxis.isDefault_majfmt
    assert ax.yaxis.isDefault_minfmt

    targ_funcformatter = mticker.FuncFormatter(_formfunc)

    assert isinstance(ax.xaxis.get_major_formatter(),
                      mticker.FuncFormatter)

    assert ax.xaxis.get_major_formatter().func == targ_funcformatter.func


def test_strmethodformatter_auto_formatter():
    formstr = '{x}_{pos}'

    ax = plt.figure().subplots()

    assert ax.xaxis.isDefault_majfmt
    assert ax.xaxis.isDefault_minfmt
    assert ax.yaxis.isDefault_majfmt
    assert ax.yaxis.isDefault_minfmt

    ax.yaxis.set_minor_formatter(formstr)

    assert ax.xaxis.isDefault_majfmt
    assert ax.xaxis.isDefault_minfmt
    assert ax.yaxis.isDefault_majfmt
    assert not ax.yaxis.isDefault_minfmt

    targ_strformatter = mticker.StrMethodFormatter(formstr)

    assert isinstance(ax.yaxis.get_minor_formatter(),
                      mticker.StrMethodFormatter)

    assert ax.yaxis.get_minor_formatter().fmt == targ_strformatter.fmt


@image_comparison(["twin_axis_locators_formatters"])
def test_twin_axis_locators_formatters():
    vals = np.linspace(0, 1, num=5, endpoint=True)
    locs = np.sin(np.pi * vals / 2.0)

    majl = plt.FixedLocator(locs)
    minl = plt.FixedLocator([0.1, 0.2, 0.3])

    fig = plt.figure()
    ax1 = fig.add_subplot(1, 1, 1)
    ax1.plot([0.1, 100], [0, 1])
    ax1.yaxis.set_major_locator(majl)
    ax1.yaxis.set_minor_locator(minl)
    ax1.yaxis.set_major_formatter(plt.FormatStrFormatter('%08.2lf'))
    ax1.yaxis.set_minor_formatter(plt.FixedFormatter(['tricks', 'mind',
                                                      'jedi']))

    ax1.xaxis.set_major_locator(plt.LinearLocator())
    ax1.xaxis.set_minor_locator(plt.FixedLocator([15, 35, 55, 75]))
    ax1.xaxis.set_major_formatter(plt.FormatStrFormatter('%05.2lf'))
    ax1.xaxis.set_minor_formatter(plt.FixedFormatter(['c', '3', 'p', 'o']))
    ax1.twiny()
    ax1.twinx()


def test_twinx_cla():
    fig, ax = plt.subplots()
    ax2 = ax.twinx()
    ax3 = ax2.twiny()
    plt.draw()
    assert not ax2.xaxis.get_visible()
    assert not ax2.patch.get_visible()
    ax2.cla()
    ax3.cla()

    assert not ax2.xaxis.get_visible()
    assert not ax2.patch.get_visible()
    assert ax2.yaxis.get_visible()

    assert ax3.xaxis.get_visible()
    assert not ax3.patch.get_visible()
    assert not ax3.yaxis.get_visible()

    assert ax.xaxis.get_visible()
    assert ax.patch.get_visible()
    assert ax.yaxis.get_visible()


@pytest.mark.parametrize('twin', ('x', 'y'))
@check_figures_equal(extensions=['png'], tol=0.19)
def test_twin_logscale(fig_test, fig_ref, twin):
    twin_func = f'twin{twin}'  # test twinx or twiny
    set_scale = f'set_{twin}scale'
    x = np.arange(1, 100)

    # Change scale after twinning.
    ax_test = fig_test.add_subplot(2, 1, 1)
    ax_twin = getattr(ax_test, twin_func)()
    getattr(ax_test, set_scale)('log')
    ax_twin.plot(x, x)

    # Twin after changing scale.
    ax_test = fig_test.add_subplot(2, 1, 2)
    getattr(ax_test, set_scale)('log')
    ax_twin = getattr(ax_test, twin_func)()
    ax_twin.plot(x, x)

    for i in [1, 2]:
        ax_ref = fig_ref.add_subplot(2, 1, i)
        getattr(ax_ref, set_scale)('log')
        ax_ref.plot(x, x)

        # This is a hack because twinned Axes double-draw the frame.
        # Remove this when that is fixed.
        Path = matplotlib.path.Path
        fig_ref.add_artist(
            matplotlib.patches.PathPatch(
                Path([[0, 0], [0, 1],
                      [0, 1], [1, 1],
                      [1, 1], [1, 0],
                      [1, 0], [0, 0]],
                     [Path.MOVETO, Path.LINETO] * 4),
                transform=ax_ref.transAxes,
                facecolor='none',
                edgecolor=mpl.rcParams['axes.edgecolor'],
                linewidth=mpl.rcParams['axes.linewidth'],
                capstyle='projecting'))

    remove_ticks_and_titles(fig_test)
    remove_ticks_and_titles(fig_ref)


@image_comparison(['twin_autoscale.png'])
def test_twinx_axis_scales():
    x = np.array([0, 0.5, 1])
    y = 0.5 * x
    x2 = np.array([0, 1, 2])
    y2 = 2 * x2

    fig = plt.figure()
    ax = fig.add_axes((0, 0, 1, 1), autoscalex_on=False, autoscaley_on=False)
    ax.plot(x, y, color='blue', lw=10)

    ax2 = plt.twinx(ax)
    ax2.plot(x2, y2, 'r--', lw=5)

    ax.margins(0, 0)
    ax2.margins(0, 0)


def test_twin_inherit_autoscale_setting():
    fig, ax = plt.subplots()
    ax_x_on = ax.twinx()
    ax.set_autoscalex_on(False)
    ax_x_off = ax.twinx()

    assert ax_x_on.get_autoscalex_on()
    assert not ax_x_off.get_autoscalex_on()

    ax_y_on = ax.twiny()
    ax.set_autoscaley_on(False)
    ax_y_off = ax.twiny()

    assert ax_y_on.get_autoscaley_on()
    assert not ax_y_off.get_autoscaley_on()


def test_inverted_cla():
    # GitHub PR #5450. Setting autoscale should reset
    # axes to be non-inverted.
    # plotting an image, then 1d graph, axis is now down
    fig = plt.figure(0)
    ax = fig.gca()
    # 1. test that a new axis is not inverted per default
    assert not ax.xaxis_inverted()
    assert not ax.yaxis_inverted()
    img = np.random.random((100, 100))
    ax.imshow(img)
    # 2. test that a image axis is inverted
    assert not ax.xaxis_inverted()
    assert ax.yaxis_inverted()
    # 3. test that clearing and plotting a line, axes are
    # not inverted
    ax.cla()
    x = np.linspace(0, 2*np.pi, 100)
    ax.plot(x, np.cos(x))
    assert not ax.xaxis_inverted()
    assert not ax.yaxis_inverted()

    # 4. autoscaling should not bring back axes to normal
    ax.cla()
    ax.imshow(img)
    plt.autoscale()
    assert not ax.xaxis_inverted()
    assert ax.yaxis_inverted()

    # 5. two shared axes. Inverting the master axis should invert the shared
    # axes; clearing the master axis should bring axes in shared
    # axes back to normal.
    ax0 = plt.subplot(211)
    ax1 = plt.subplot(212, sharey=ax0)
    ax0.yaxis.set_inverted(True)
    assert ax1.yaxis_inverted()
    ax1.plot(x, np.cos(x))
    ax0.cla()
    assert not ax1.yaxis_inverted()
    ax1.cla()
    # 6. clearing the nonmaster should not touch limits
    ax0.imshow(img)
    ax1.plot(x, np.cos(x))
    ax1.cla()
    assert ax.yaxis_inverted()

    # clean up
    plt.close(fig)


@check_figures_equal(extensions=["png"])
def test_minorticks_on_rcParams_both(fig_test, fig_ref):
    with matplotlib.rc_context({"xtick.minor.visible": True,
                                "ytick.minor.visible": True}):
        ax_test = fig_test.subplots()
        ax_test.plot([0, 1], [0, 1])
    ax_ref = fig_ref.subplots()
    ax_ref.plot([0, 1], [0, 1])
    ax_ref.minorticks_on()


@image_comparison(["autoscale_tiny_range"], remove_text=True)
def test_autoscale_tiny_range():
    # github pull #904
    fig, axs = plt.subplots(2, 2)
    for i, ax in enumerate(axs.flat):
        y1 = 10**(-11 - i)
        ax.plot([0, 1], [1, 1 + y1])


@pytest.mark.style('default')
def test_autoscale_tight():
    fig, ax = plt.subplots(1, 1)
    ax.plot([1, 2, 3, 4])
    ax.autoscale(enable=True, axis='x', tight=False)
    ax.autoscale(enable=True, axis='y', tight=True)
    assert_allclose(ax.get_xlim(), (-0.15, 3.15))
    assert_allclose(ax.get_ylim(), (1.0, 4.0))


@pytest.mark.style('default')
def test_autoscale_log_shared():
    # related to github #7587
    # array starts at zero to trigger _minpos handling
    x = np.arange(100, dtype=float)
    fig, (ax1, ax2) = plt.subplots(2, 1, sharex=True)
    ax1.loglog(x, x)
    ax2.semilogx(x, x)
    ax1.autoscale(tight=True)
    ax2.autoscale(tight=True)
    plt.draw()
    lims = (x[1], x[-1])
    assert_allclose(ax1.get_xlim(), lims)
    assert_allclose(ax1.get_ylim(), lims)
    assert_allclose(ax2.get_xlim(), lims)
    assert_allclose(ax2.get_ylim(), (x[0], x[-1]))


@pytest.mark.style('default')
def test_use_sticky_edges():
    fig, ax = plt.subplots()
    ax.imshow([[0, 1], [2, 3]], origin='lower')
    assert_allclose(ax.get_xlim(), (-0.5, 1.5))
    assert_allclose(ax.get_ylim(), (-0.5, 1.5))
    ax.use_sticky_edges = False
    ax.autoscale()
    xlim = (-0.5 - 2 * ax._xmargin, 1.5 + 2 * ax._xmargin)
    ylim = (-0.5 - 2 * ax._ymargin, 1.5 + 2 * ax._ymargin)
    assert_allclose(ax.get_xlim(), xlim)
    assert_allclose(ax.get_ylim(), ylim)
    # Make sure it is reversible:
    ax.use_sticky_edges = True
    ax.autoscale()
    assert_allclose(ax.get_xlim(), (-0.5, 1.5))
    assert_allclose(ax.get_ylim(), (-0.5, 1.5))


@check_figures_equal(extensions=["png"])
def test_sticky_shared_axes(fig_test, fig_ref):
    # Check that sticky edges work whether they are set in an axes that is a
    # "master" in a share, or an axes that is a "follower".
    Z = np.arange(15).reshape(3, 5)

    ax0 = fig_test.add_subplot(211)
    ax1 = fig_test.add_subplot(212, sharex=ax0)
    ax1.pcolormesh(Z)

    ax0 = fig_ref.add_subplot(212)
    ax1 = fig_ref.add_subplot(211, sharex=ax0)
    ax0.pcolormesh(Z)


@image_comparison(['offset_points'], remove_text=True)
def test_basic_annotate():
    # Setup some data
    t = np.arange(0.0, 5.0, 0.01)
    s = np.cos(2.0*np.pi * t)

    # Offset Points

    fig = plt.figure()
    ax = fig.add_subplot(autoscale_on=False, xlim=(-1, 5), ylim=(-3, 5))
    line, = ax.plot(t, s, lw=3, color='purple')

    ax.annotate('local max', xy=(3, 1), xycoords='data',
                xytext=(3, 3), textcoords='offset points')


def test_annotate_parameter_warn():
    fig, ax = plt.subplots()
    with pytest.warns(MatplotlibDeprecationWarning,
                      match=r"The \'s\' parameter of annotate\(\) "
                             "has been renamed \'text\'"):
        ax.annotate(s='now named text', xy=(0, 1))


@image_comparison(['arrow_simple.png'], remove_text=True)
def test_arrow_simple():
    # Simple image test for ax.arrow
    # kwargs that take discrete values
    length_includes_head = (True, False)
    shape = ('full', 'left', 'right')
    head_starts_at_zero = (True, False)
    # Create outer product of values
    kwargs = product(length_includes_head, shape, head_starts_at_zero)

    fig, axs = plt.subplots(3, 4)
    for i, (ax, kwarg) in enumerate(zip(axs.flat, kwargs)):
        ax.set_xlim(-2, 2)
        ax.set_ylim(-2, 2)
        # Unpack kwargs
        (length_includes_head, shape, head_starts_at_zero) = kwarg
        theta = 2 * np.pi * i / 12
        # Draw arrow
        ax.arrow(0, 0, np.sin(theta), np.cos(theta),
                 width=theta/100,
                 length_includes_head=length_includes_head,
                 shape=shape,
                 head_starts_at_zero=head_starts_at_zero,
                 head_width=theta / 10,
                 head_length=theta / 10)


def test_arrow_empty():
    _, ax = plt.subplots()
    # Create an empty FancyArrow
    ax.arrow(0, 0, 0, 0, head_length=0)


def test_arrow_in_view():
    _, ax = plt.subplots()
    ax.arrow(1, 1, 1, 1)
    assert ax.get_xlim() == (0.8, 2.2)
    assert ax.get_ylim() == (0.8, 2.2)


def test_annotate_default_arrow():
    # Check that we can make an annotation arrow with only default properties.
    fig, ax = plt.subplots()
    ann = ax.annotate("foo", (0, 1), xytext=(2, 3))
    assert ann.arrow_patch is None
    ann = ax.annotate("foo", (0, 1), xytext=(2, 3), arrowprops={})
    assert ann.arrow_patch is not None


@image_comparison(['fill_units.png'], savefig_kwarg={'dpi': 60})
def test_fill_units():
    import matplotlib.testing.jpl_units as units
    units.register()

    # generate some data
    t = units.Epoch("ET", dt=datetime.datetime(2009, 4, 27))
    value = 10.0 * units.deg
    day = units.Duration("ET", 24.0 * 60.0 * 60.0)
    dt = np.arange('2009-04-27', '2009-04-29', dtype='datetime64[D]')
    dtn = mdates.date2num(dt)

    fig = plt.figure()

    # Top-Left
    ax1 = fig.add_subplot(221)
    ax1.plot([t], [value], yunits='deg', color='red')
    ind = [0, 0, 1, 1]
    ax1.fill(dtn[ind], [0.0, 0.0, 90.0, 0.0], 'b')
    # Top-Right
    ax2 = fig.add_subplot(222)
    ax2.plot([t], [value], yunits='deg', color='red')
    ax2.fill([t, t, t + day, t + day],
             [0.0, 0.0, 90.0, 0.0], 'b')
    # Bottom-Left
    ax3 = fig.add_subplot(223)
    ax3.plot([t], [value], yunits='deg', color='red')
    ax3.fill(dtn[ind],
             [0 * units.deg, 0 * units.deg, 90 * units.deg, 0 * units.deg],
             'b')
    # Bottom-Right
    ax4 = fig.add_subplot(224)
    ax4.plot([t], [value], yunits='deg', color='red')
    ax4.fill([t, t, t + day, t + day],
             [0 * units.deg, 0 * units.deg, 90 * units.deg, 0 * units.deg],
             facecolor="blue")
    fig.autofmt_xdate()


@image_comparison(['single_point', 'single_point'])
def test_single_point():
    # Issue #1796: don't let lines.marker affect the grid
    matplotlib.rcParams['lines.marker'] = 'o'
    matplotlib.rcParams['axes.grid'] = True

    plt.figure()
    plt.subplot(211)
    plt.plot([0], [0], 'o')

    plt.subplot(212)
    plt.plot([1], [1], 'o')

    # Reuse testcase from above for a labeled data test
    data = {'a': [0], 'b': [1]}

    plt.figure()
    plt.subplot(211)
    plt.plot('a', 'a', 'o', data=data)

    plt.subplot(212)
    plt.plot('b', 'b', 'o', data=data)


@image_comparison(['single_date.png'], style='mpl20')
def test_single_date():

    # use former defaults to match existing baseline image
    plt.rcParams['axes.formatter.limits'] = -7, 7
    dt = mdates.date2num(np.datetime64('0000-12-31'))

    time1 = [721964.0]
    data1 = [-65.54]

    fig, ax = plt.subplots(2, 1)
    ax[0].plot_date(time1 + dt, data1, 'o', color='r')
    ax[1].plot(time1, data1, 'o', color='r')


@check_figures_equal(extensions=["png"])
def test_shaped_data(fig_test, fig_ref):
    row = np.arange(10).reshape((1, -1))
    col = np.arange(0, 100, 10).reshape((-1, 1))

    axs = fig_test.subplots(2)
    axs[0].plot(row)  # Actually plots nothing (columns are single points).
    axs[1].plot(col)  # Same as plotting 1d.

    axs = fig_ref.subplots(2)
    # xlim from the implicit "x=0", ylim from the row datalim.
    axs[0].set(xlim=(-.06, .06), ylim=(0, 9))
    axs[1].plot(col.ravel())


def test_structured_data():
    # support for structured data
    pts = np.array([(1, 1), (2, 2)], dtype=[("ones", float), ("twos", float)])

    # this should not read second name as a format and raise ValueError
    axs = plt.figure().subplots(2)
    axs[0].plot("ones", "twos", data=pts)
    axs[1].plot("ones", "twos", "r", data=pts)


@image_comparison(['aitoff_proj'], extensions=["png"],
                  remove_text=True, style='mpl20')
def test_aitoff_proj():
    """
    Test aitoff projection ref.:
    https://github.com/matplotlib/matplotlib/pull/14451
    """
    x = np.linspace(-np.pi, np.pi, 20)
    y = np.linspace(-np.pi / 2, np.pi / 2, 20)
    X, Y = np.meshgrid(x, y)

    fig, ax = plt.subplots(figsize=(8, 4.2),
                           subplot_kw=dict(projection="aitoff"))
    ax.grid()
    ax.plot(X.flat, Y.flat, 'o', markersize=4)


@image_comparison(['axvspan_epoch'])
def test_axvspan_epoch():
    import matplotlib.testing.jpl_units as units
    units.register()

    # generate some data
    t0 = units.Epoch("ET", dt=datetime.datetime(2009, 1, 20))
    tf = units.Epoch("ET", dt=datetime.datetime(2009, 1, 21))
    dt = units.Duration("ET", units.day.convert("sec"))

    ax = plt.gca()
    plt.axvspan(t0, tf, facecolor="blue", alpha=0.25)
    ax.set_xlim(t0 - 5.0*dt, tf + 5.0*dt)


@image_comparison(['axhspan_epoch'], tol=0.02)
def test_axhspan_epoch():
    import matplotlib.testing.jpl_units as units
    units.register()

    # generate some data
    t0 = units.Epoch("ET", dt=datetime.datetime(2009, 1, 20))
    tf = units.Epoch("ET", dt=datetime.datetime(2009, 1, 21))
    dt = units.Duration("ET", units.day.convert("sec"))

    ax = plt.gca()
    ax.axhspan(t0, tf, facecolor="blue", alpha=0.25)
    ax.set_ylim(t0 - 5.0*dt, tf + 5.0*dt)


@image_comparison(['hexbin_extent.png', 'hexbin_extent.png'], remove_text=True)
def test_hexbin_extent():
    # this test exposes sf bug 2856228
    fig, ax = plt.subplots()
    data = (np.arange(2000) / 2000).reshape((2, 1000))
    x, y = data

    ax.hexbin(x, y, extent=[.1, .3, .6, .7])

    # Reuse testcase from above for a labeled data test
    data = {"x": x, "y": y}

    fig, ax = plt.subplots()
    ax.hexbin("x", "y", extent=[.1, .3, .6, .7], data=data)


@image_comparison(['hexbin_empty.png'], remove_text=True)
def test_hexbin_empty():
    # From #3886: creating hexbin from empty dataset raises ValueError
    ax = plt.gca()
    ax.hexbin([], [])


def test_hexbin_pickable():
    # From #1973: Test that picking a hexbin collection works
    fig, ax = plt.subplots()
    data = (np.arange(200) / 200).reshape((2, 100))
    x, y = data
    hb = ax.hexbin(x, y, extent=[.1, .3, .6, .7], picker=-1)
    mouse_event = SimpleNamespace(x=400, y=300)
    assert hb.contains(mouse_event)[0]


@image_comparison(['hexbin_log.png'], style='mpl20')
def test_hexbin_log():
    # Issue #1636 (and also test log scaled colorbar)

    # Remove this line when this test image is regenerated.
    plt.rcParams['pcolormesh.snap'] = False

    np.random.seed(19680801)
    n = 100000
    x = np.random.standard_normal(n)
    y = 2.0 + 3.0 * x + 4.0 * np.random.standard_normal(n)
    y = np.power(2, y * 0.5)

    fig, ax = plt.subplots()
    h = ax.hexbin(x, y, yscale='log', bins='log')
    plt.colorbar(h)


def test_inverted_limits():
    # Test gh:1553
    # Calling invert_xaxis prior to plotting should not disable autoscaling
    # while still maintaining the inverted direction
    fig, ax = plt.subplots()
    ax.invert_xaxis()
    ax.plot([-5, -3, 2, 4], [1, 2, -3, 5])

    assert ax.get_xlim() == (4, -5)
    assert ax.get_ylim() == (-3, 5)
    plt.close()

    fig, ax = plt.subplots()
    ax.invert_yaxis()
    ax.plot([-5, -3, 2, 4], [1, 2, -3, 5])

    assert ax.get_xlim() == (-5, 4)
    assert ax.get_ylim() == (5, -3)

    # Test inverting nonlinear axes.
    fig, ax = plt.subplots()
    ax.set_yscale("log")
    ax.set_ylim(10, 1)
    assert ax.get_ylim() == (10, 1)


@image_comparison(['nonfinite_limits'])
def test_nonfinite_limits():
    x = np.arange(0., np.e, 0.01)
    # silence divide by zero warning from log(0)
    with np.errstate(divide='ignore'):
        y = np.log(x)
    x[len(x)//2] = np.nan
    fig, ax = plt.subplots()
    ax.plot(x, y)


@pytest.mark.style('default')
@pytest.mark.parametrize('plot_fun',
                         ['scatter', 'plot', 'fill_between'])
@check_figures_equal(extensions=["png"])
def test_limits_empty_data(plot_fun, fig_test, fig_ref):
    # Check that plotting empty data doesn't change autoscaling of dates
    x = np.arange("2010-01-01", "2011-01-01", dtype="datetime64[D]")

    ax_test = fig_test.subplots()
    ax_ref = fig_ref.subplots()

    getattr(ax_test, plot_fun)([], [])

    for ax in [ax_test, ax_ref]:
        getattr(ax, plot_fun)(x, range(len(x)), color='C0')


@image_comparison(['imshow', 'imshow'], remove_text=True, style='mpl20')
def test_imshow():
    # use former defaults to match existing baseline image
    matplotlib.rcParams['image.interpolation'] = 'nearest'
    # Create a NxN image
    N = 100
    (x, y) = np.indices((N, N))
    x -= N//2
    y -= N//2
    r = np.sqrt(x**2+y**2-x*y)

    # Create a contour plot at N/4 and extract both the clip path and transform
    fig, ax = plt.subplots()
    ax.imshow(r)

    # Reuse testcase from above for a labeled data test
    data = {"r": r}
    fig = plt.figure()
    ax = fig.add_subplot()
    ax.imshow("r", data=data)


@image_comparison(['imshow_clip'], style='mpl20')
def test_imshow_clip():
    # As originally reported by Gellule Xg <gellule.xg@free.fr>
    # use former defaults to match existing baseline image
    matplotlib.rcParams['image.interpolation'] = 'nearest'

    # Create a NxN image
    N = 100
    (x, y) = np.indices((N, N))
    x -= N//2
    y -= N//2
    r = np.sqrt(x**2+y**2-x*y)

    # Create a contour plot at N/4 and extract both the clip path and transform
    fig, ax = plt.subplots()

    c = ax.contour(r, [N/4])
    x = c.collections[0]
    clip_path = x.get_paths()[0]
    clip_transform = x.get_transform()

    clip_path = mtransforms.TransformedPath(clip_path, clip_transform)

    # Plot the image clipped by the contour
    ax.imshow(r, clip_path=clip_path)


@check_figures_equal(extensions=["png"])
def test_imshow_norm_vminvmax(fig_test, fig_ref):
    """Parameters vmin, vmax should be ignored if norm is given."""
    a = [[1, 2], [3, 4]]
    ax = fig_ref.subplots()
    ax.imshow(a, vmin=0, vmax=5)
    ax = fig_test.subplots()
    with pytest.warns(MatplotlibDeprecationWarning,
                      match="Passing parameters norm and vmin/vmax "
                            "simultaneously is deprecated."):
        ax.imshow(a, norm=mcolors.Normalize(-10, 10), vmin=0, vmax=5)


@image_comparison(['polycollection_joinstyle'], remove_text=True)
def test_polycollection_joinstyle():
    # Bug #2890979 reported by Matthew West
    fig, ax = plt.subplots()
    verts = np.array([[1, 1], [1, 2], [2, 2], [2, 1]])
    c = mpl.collections.PolyCollection([verts], linewidths=40)
    ax.add_collection(c)
    ax.set_xbound(0, 3)
    ax.set_ybound(0, 3)


@pytest.mark.parametrize(
    'x, y1, y2', [
        (np.zeros((2, 2)), 3, 3),
        (np.arange(0.0, 2, 0.02), np.zeros((2, 2)), 3),
        (np.arange(0.0, 2, 0.02), 3, np.zeros((2, 2)))
    ], ids=[
        '2d_x_input',
        '2d_y1_input',
        '2d_y2_input'
    ]
)
def test_fill_between_input(x, y1, y2):
    fig, ax = plt.subplots()
    with pytest.raises(ValueError):
        ax.fill_between(x, y1, y2)


@pytest.mark.parametrize(
    'y, x1, x2', [
        (np.zeros((2, 2)), 3, 3),
        (np.arange(0.0, 2, 0.02), np.zeros((2, 2)), 3),
        (np.arange(0.0, 2, 0.02), 3, np.zeros((2, 2)))
    ], ids=[
        '2d_y_input',
        '2d_x1_input',
        '2d_x2_input'
    ]
)
def test_fill_betweenx_input(y, x1, x2):
    fig, ax = plt.subplots()
    with pytest.raises(ValueError):
        ax.fill_betweenx(y, x1, x2)


@image_comparison(['fill_between_interpolate'], remove_text=True)
def test_fill_between_interpolate():
    x = np.arange(0.0, 2, 0.02)
    y1 = np.sin(2*np.pi*x)
    y2 = 1.2*np.sin(4*np.pi*x)

    fig, (ax1, ax2) = plt.subplots(2, 1, sharex=True)
    ax1.plot(x, y1, x, y2, color='black')
    ax1.fill_between(x, y1, y2, where=y2 >= y1, facecolor='white', hatch='/',
                     interpolate=True)
    ax1.fill_between(x, y1, y2, where=y2 <= y1, facecolor='red',
                     interpolate=True)

    # Test support for masked arrays.
    y2 = np.ma.masked_greater(y2, 1.0)
    # Test that plotting works for masked arrays with the first element masked
    y2[0] = np.ma.masked
    ax2.plot(x, y1, x, y2, color='black')
    ax2.fill_between(x, y1, y2, where=y2 >= y1, facecolor='green',
                     interpolate=True)
    ax2.fill_between(x, y1, y2, where=y2 <= y1, facecolor='red',
                     interpolate=True)


@image_comparison(['fill_between_interpolate_decreasing'],
                  style='mpl20', remove_text=True)
def test_fill_between_interpolate_decreasing():
    p = np.array([724.3, 700, 655])
    t = np.array([9.4, 7, 2.2])
    prof = np.array([7.9, 6.6, 3.8])

    fig, ax = plt.subplots(figsize=(9, 9))

    ax.plot(t, p, 'tab:red')
    ax.plot(prof, p, 'k')

    ax.fill_betweenx(p, t, prof, where=prof < t,
                     facecolor='blue', interpolate=True, alpha=0.4)
    ax.fill_betweenx(p, t, prof, where=prof > t,
                     facecolor='red', interpolate=True, alpha=0.4)

    ax.set_xlim(0, 30)
    ax.set_ylim(800, 600)


# test_symlog and test_symlog2 used to have baseline images in all three
# formats, but the png and svg baselines got invalidated by the removal of
# minor tick overstriking.
@image_comparison(['symlog.pdf'])
def test_symlog():
    x = np.array([0, 1, 2, 4, 6, 9, 12, 24])
    y = np.array([1000000, 500000, 100000, 100, 5, 0, 0, 0])

    fig, ax = plt.subplots()
    ax.plot(x, y)
    ax.set_yscale('symlog')
    ax.set_xscale('linear')
    ax.set_ylim(-1, 10000000)


@image_comparison(['symlog2.pdf'], remove_text=True)
def test_symlog2():
    # Numbers from -50 to 50, with 0.1 as step
    x = np.arange(-50, 50, 0.001)

    fig, axs = plt.subplots(5, 1)
    for ax, linthresh in zip(axs, [20., 2., 1., 0.1, 0.01]):
        ax.plot(x, x)
        ax.set_xscale('symlog', linthresh=linthresh)
        ax.grid(True)
    axs[-1].set_ylim(-0.1, 0.1)


def test_pcolorargs_5205():
    # Smoketest to catch issue found in gh:5205
    x = [-1.5, -1.0, -0.5, 0.0, 0.5, 1.0, 1.5]
    y = [-1.5, -1.25, -1.0, -0.75, -0.5, -0.25, 0,
         0.25, 0.5, 0.75, 1.0, 1.25, 1.5]
    X, Y = np.meshgrid(x, y)
    Z = np.hypot(X, Y)

    plt.pcolor(Z)
    plt.pcolor(list(Z))
    plt.pcolor(x, y, Z[:-1, :-1])
    plt.pcolor(X, Y, list(Z[:-1, :-1]))


@image_comparison(['pcolormesh'], remove_text=True)
def test_pcolormesh():
    # Remove this line when this test image is regenerated.
    plt.rcParams['pcolormesh.snap'] = False

    n = 12
    x = np.linspace(-1.5, 1.5, n)
    y = np.linspace(-1.5, 1.5, n*2)
    X, Y = np.meshgrid(x, y)
    Qx = np.cos(Y) - np.cos(X)
    Qz = np.sin(Y) + np.sin(X)
    Qx = (Qx + 1.1)
    Z = np.hypot(X, Y) / 5
    Z = (Z - Z.min()) / Z.ptp()

    # The color array can include masked values:
    Zm = ma.masked_where(np.abs(Qz) < 0.5 * np.max(Qz), Z)

    fig, (ax1, ax2, ax3) = plt.subplots(1, 3)
    ax1.pcolormesh(Qx, Qz, Z[:-1, :-1], lw=0.5, edgecolors='k')
    ax2.pcolormesh(Qx, Qz, Z[:-1, :-1], lw=2, edgecolors=['b', 'w'])
    ax3.pcolormesh(Qx, Qz, Z, shading="gouraud")


@image_comparison(['pcolormesh_alpha'], extensions=["png", "pdf"],
                  remove_text=True)
def test_pcolormesh_alpha():
    # Remove this line when this test image is regenerated.
    plt.rcParams['pcolormesh.snap'] = False

    n = 12
    X, Y = np.meshgrid(
        np.linspace(-1.5, 1.5, n),
        np.linspace(-1.5, 1.5, n*2)
    )
    Qx = X
    Qy = Y + np.sin(X)
    Z = np.hypot(X, Y) / 5
    Z = (Z - Z.min()) / Z.ptp()
    vir = plt.get_cmap("viridis", 16)
    # make another colormap with varying alpha
    colors = vir(np.arange(16))
    colors[:, 3] = 0.5 + 0.5*np.sin(np.arange(16))
    cmap = mcolors.ListedColormap(colors)

    fig, ((ax1, ax2), (ax3, ax4)) = plt.subplots(2, 2)
    for ax in ax1, ax2, ax3, ax4:
        ax.add_patch(mpatches.Rectangle(
            (0, -1.5), 1.5, 3, facecolor=[.7, .1, .1, .5], zorder=0
        ))
    # ax1, ax2: constant alpha
    ax1.pcolormesh(Qx, Qy, Z[:-1, :-1], cmap=vir, alpha=0.4,
                   shading='flat', zorder=1)
    ax2.pcolormesh(Qx, Qy, Z, cmap=vir, alpha=0.4, shading='gouraud', zorder=1)
    # ax3, ax4: alpha from colormap
    ax3.pcolormesh(Qx, Qy, Z[:-1, :-1], cmap=cmap, shading='flat', zorder=1)
    ax4.pcolormesh(Qx, Qy, Z, cmap=cmap, shading='gouraud', zorder=1)


@image_comparison(['pcolormesh_datetime_axis.png'],
                  remove_text=False, style='mpl20')
def test_pcolormesh_datetime_axis():
    # Remove this line when this test image is regenerated.
    plt.rcParams['pcolormesh.snap'] = False

    fig = plt.figure()
    fig.subplots_adjust(hspace=0.4, top=0.98, bottom=.15)
    base = datetime.datetime(2013, 1, 1)
    x = np.array([base + datetime.timedelta(days=d) for d in range(21)])
    y = np.arange(21)
    z1, z2 = np.meshgrid(np.arange(20), np.arange(20))
    z = z1 * z2
    plt.subplot(221)
    plt.pcolormesh(x[:-1], y[:-1], z[:-1, :-1])
    plt.subplot(222)
    plt.pcolormesh(x, y, z)
    x = np.repeat(x[np.newaxis], 21, axis=0)
    y = np.repeat(y[:, np.newaxis], 21, axis=1)
    plt.subplot(223)
    plt.pcolormesh(x[:-1, :-1], y[:-1, :-1], z[:-1, :-1])
    plt.subplot(224)
    plt.pcolormesh(x, y, z)
    for ax in fig.get_axes():
        for label in ax.get_xticklabels():
            label.set_ha('right')
            label.set_rotation(30)


@image_comparison(['pcolor_datetime_axis.png'],
                  remove_text=False, style='mpl20')
def test_pcolor_datetime_axis():
    fig = plt.figure()
    fig.subplots_adjust(hspace=0.4, top=0.98, bottom=.15)
    base = datetime.datetime(2013, 1, 1)
    x = np.array([base + datetime.timedelta(days=d) for d in range(21)])
    y = np.arange(21)
    z1, z2 = np.meshgrid(np.arange(20), np.arange(20))
    z = z1 * z2
    plt.subplot(221)
    plt.pcolor(x[:-1], y[:-1], z[:-1, :-1])
    plt.subplot(222)
    plt.pcolor(x, y, z)
    x = np.repeat(x[np.newaxis], 21, axis=0)
    y = np.repeat(y[:, np.newaxis], 21, axis=1)
    plt.subplot(223)
    plt.pcolor(x[:-1, :-1], y[:-1, :-1], z[:-1, :-1])
    plt.subplot(224)
    plt.pcolor(x, y, z)
    for ax in fig.get_axes():
        for label in ax.get_xticklabels():
            label.set_ha('right')
            label.set_rotation(30)


def test_pcolorargs():
    n = 12
    x = np.linspace(-1.5, 1.5, n)
    y = np.linspace(-1.5, 1.5, n*2)
    X, Y = np.meshgrid(x, y)
    Z = np.hypot(X, Y) / 5

    _, ax = plt.subplots()
    with pytest.raises(TypeError):
        ax.pcolormesh(y, x, Z)
    with pytest.raises(TypeError):
        ax.pcolormesh(X, Y, Z.T)
    with pytest.raises(TypeError):
        ax.pcolormesh(x, y, Z[:-1, :-1], shading="gouraud")
    with pytest.raises(TypeError):
        ax.pcolormesh(X, Y, Z[:-1, :-1], shading="gouraud")
    x[0] = np.NaN
    with pytest.raises(ValueError):
        ax.pcolormesh(x, y, Z[:-1, :-1])
    with np.errstate(invalid='ignore'):
        x = np.ma.array(x, mask=(x < 0))
    with pytest.raises(ValueError):
        ax.pcolormesh(x, y, Z[:-1, :-1])
    # Expect a warning with non-increasing coordinates
    x = [359, 0, 1]
    y = [-10, 10]
    X, Y = np.meshgrid(x, y)
    Z = np.zeros(X.shape)
    with pytest.warns(UserWarning,
                      match='are not monotonically increasing or decreasing'):
        ax.pcolormesh(X, Y, Z, shading='auto')


@check_figures_equal(extensions=["png"])
def test_pcolornearest(fig_test, fig_ref):
    ax = fig_test.subplots()
    x = np.arange(0, 10)
    y = np.arange(0, 3)
    np.random.seed(19680801)
    Z = np.random.randn(2, 9)
    ax.pcolormesh(x, y, Z, shading='flat')

    ax = fig_ref.subplots()
    # specify the centers
    x2 = x[:-1] + np.diff(x) / 2
    y2 = y[:-1] + np.diff(y) / 2
    ax.pcolormesh(x2, y2, Z, shading='nearest')


@check_figures_equal(extensions=["png"])
def test_pcolornearestunits(fig_test, fig_ref):
    ax = fig_test.subplots()
    x = [datetime.datetime.fromtimestamp(x * 3600) for x in range(10)]
    y = np.arange(0, 3)
    np.random.seed(19680801)
    Z = np.random.randn(2, 9)
    ax.pcolormesh(x, y, Z, shading='flat')

    ax = fig_ref.subplots()
    # specify the centers
    x2 = [datetime.datetime.fromtimestamp((x + 0.5) * 3600) for x in range(9)]
    y2 = y[:-1] + np.diff(y) / 2
    ax.pcolormesh(x2, y2, Z, shading='nearest')


@check_figures_equal(extensions=["png"])
def test_pcolordropdata(fig_test, fig_ref):
    ax = fig_test.subplots()
    x = np.arange(0, 10)
    y = np.arange(0, 4)
    np.random.seed(19680801)
    Z = np.random.randn(3, 9)
    # fake dropping the data
    ax.pcolormesh(x[:-1], y[:-1], Z[:-1, :-1], shading='flat')

    ax = fig_ref.subplots()
    # test dropping the data...
    x2 = x[:-1]
    y2 = y[:-1]
    with pytest.warns(MatplotlibDeprecationWarning):
        ax.pcolormesh(x2, y2, Z, shading='flat')


@check_figures_equal(extensions=["png"])
def test_pcolorauto(fig_test, fig_ref):
    ax = fig_test.subplots()
    x = np.arange(0, 10)
    y = np.arange(0, 4)
    np.random.seed(19680801)
    Z = np.random.randn(3, 9)
    ax.pcolormesh(x, y, Z, shading='auto')

    ax = fig_ref.subplots()
    # specify the centers
    x2 = x[:-1] + np.diff(x) / 2
    y2 = y[:-1] + np.diff(y) / 2
    ax.pcolormesh(x2, y2, Z, shading='auto')


@image_comparison(['canonical'])
def test_canonical():
    fig, ax = plt.subplots()
    ax.plot([1, 2, 3])


@image_comparison(['arc_angles.png'], remove_text=True, style='default')
def test_arc_angles():
    # Ellipse parameters
    w = 2
    h = 1
    centre = (0.2, 0.5)
    scale = 2

    fig, axs = plt.subplots(3, 3)
    for i, ax in enumerate(axs.flat):
        theta2 = i * 360 / 9
        theta1 = theta2 - 45

        ax.add_patch(mpatches.Ellipse(centre, w, h, alpha=0.3))
        ax.add_patch(mpatches.Arc(centre, w, h, theta1=theta1, theta2=theta2))
        # Straight lines intersecting start and end of arc
        ax.plot([scale * np.cos(np.deg2rad(theta1)) + centre[0],
                 centre[0],
                 scale * np.cos(np.deg2rad(theta2)) + centre[0]],
                [scale * np.sin(np.deg2rad(theta1)) + centre[1],
                 centre[1],
                 scale * np.sin(np.deg2rad(theta2)) + centre[1]])

        ax.set_xlim(-scale, scale)
        ax.set_ylim(-scale, scale)

        # This looks the same, but it triggers a different code path when it
        # gets large enough.
        w *= 10
        h *= 10
        centre = (centre[0] * 10, centre[1] * 10)
        scale *= 10


@image_comparison(['arc_ellipse'], remove_text=True)
def test_arc_ellipse():
    xcenter, ycenter = 0.38, 0.52
    width, height = 1e-1, 3e-1
    angle = -30

    theta = np.deg2rad(np.arange(360))
    x = width / 2. * np.cos(theta)
    y = height / 2. * np.sin(theta)

    rtheta = np.deg2rad(angle)
    R = np.array([
        [np.cos(rtheta), -np.sin(rtheta)],
        [np.sin(rtheta), np.cos(rtheta)]])

    x, y = np.dot(R, np.array([x, y]))
    x += xcenter
    y += ycenter

    fig = plt.figure()
    ax = fig.add_subplot(211, aspect='auto')
    ax.fill(x, y, alpha=0.2, facecolor='yellow', edgecolor='yellow',
            linewidth=1, zorder=1)

    e1 = mpatches.Arc((xcenter, ycenter), width, height,
                      angle=angle, linewidth=2, fill=False, zorder=2)

    ax.add_patch(e1)

    ax = fig.add_subplot(212, aspect='equal')
    ax.fill(x, y, alpha=0.2, facecolor='green', edgecolor='green', zorder=1)
    e2 = mpatches.Arc((xcenter, ycenter), width, height,
                      angle=angle, linewidth=2, fill=False, zorder=2)

    ax.add_patch(e2)


@image_comparison(['markevery'], remove_text=True)
def test_markevery():
    x = np.linspace(0, 10, 100)
    y = np.sin(x) * np.sqrt(x/10 + 0.5)

    # check marker only plot
    fig = plt.figure()
    ax = fig.add_subplot()
    ax.plot(x, y, 'o', label='default')
    ax.plot(x, y, 'd', markevery=None, label='mark all')
    ax.plot(x, y, 's', markevery=10, label='mark every 10')
    ax.plot(x, y, '+', markevery=(5, 20), label='mark every 5 starting at 10')
    ax.legend()


@image_comparison(['markevery_line'], remove_text=True)
def test_markevery_line():
    x = np.linspace(0, 10, 100)
    y = np.sin(x) * np.sqrt(x/10 + 0.5)

    # check line/marker combos
    fig = plt.figure()
    ax = fig.add_subplot()
    ax.plot(x, y, '-o', label='default')
    ax.plot(x, y, '-d', markevery=None, label='mark all')
    ax.plot(x, y, '-s', markevery=10, label='mark every 10')
    ax.plot(x, y, '-+', markevery=(5, 20), label='mark every 5 starting at 10')
    ax.legend()


@image_comparison(['markevery_linear_scales'], remove_text=True)
def test_markevery_linear_scales():
    cases = [None,
             8,
             (30, 8),
             [16, 24, 30], [0, -1],
             slice(100, 200, 3),
             0.1, 0.3, 1.5,
             (0.0, 0.1), (0.45, 0.1)]

    cols = 3
    gs = matplotlib.gridspec.GridSpec(len(cases) // cols + 1, cols)

    delta = 0.11
    x = np.linspace(0, 10 - 2 * delta, 200) + delta
    y = np.sin(x) + 1.0 + delta

    for i, case in enumerate(cases):
        row = (i // cols)
        col = i % cols
        plt.subplot(gs[row, col])
        plt.title('markevery=%s' % str(case))
        plt.plot(x, y, 'o', ls='-', ms=4,  markevery=case)


@image_comparison(['markevery_linear_scales_zoomed'], remove_text=True)
def test_markevery_linear_scales_zoomed():
    cases = [None,
             8,
             (30, 8),
             [16, 24, 30], [0, -1],
             slice(100, 200, 3),
             0.1, 0.3, 1.5,
             (0.0, 0.1), (0.45, 0.1)]

    cols = 3
    gs = matplotlib.gridspec.GridSpec(len(cases) // cols + 1, cols)

    delta = 0.11
    x = np.linspace(0, 10 - 2 * delta, 200) + delta
    y = np.sin(x) + 1.0 + delta

    for i, case in enumerate(cases):
        row = (i // cols)
        col = i % cols
        plt.subplot(gs[row, col])
        plt.title('markevery=%s' % str(case))
        plt.plot(x, y, 'o', ls='-', ms=4,  markevery=case)
        plt.xlim((6, 6.7))
        plt.ylim((1.1, 1.7))


@image_comparison(['markevery_log_scales'], remove_text=True)
def test_markevery_log_scales():
    cases = [None,
             8,
             (30, 8),
             [16, 24, 30], [0, -1],
             slice(100, 200, 3),
             0.1, 0.3, 1.5,
             (0.0, 0.1), (0.45, 0.1)]

    cols = 3
    gs = matplotlib.gridspec.GridSpec(len(cases) // cols + 1, cols)

    delta = 0.11
    x = np.linspace(0, 10 - 2 * delta, 200) + delta
    y = np.sin(x) + 1.0 + delta

    for i, case in enumerate(cases):
        row = (i // cols)
        col = i % cols
        plt.subplot(gs[row, col])
        plt.title('markevery=%s' % str(case))
        plt.xscale('log')
        plt.yscale('log')
        plt.plot(x, y, 'o', ls='-', ms=4,  markevery=case)


@image_comparison(['markevery_polar'], style='default', remove_text=True)
def test_markevery_polar():
    cases = [None,
             8,
             (30, 8),
             [16, 24, 30], [0, -1],
             slice(100, 200, 3),
             0.1, 0.3, 1.5,
             (0.0, 0.1), (0.45, 0.1)]

    cols = 3
    gs = matplotlib.gridspec.GridSpec(len(cases) // cols + 1, cols)

    r = np.linspace(0, 3.0, 200)
    theta = 2 * np.pi * r

    for i, case in enumerate(cases):
        row = (i // cols)
        col = i % cols
        plt.subplot(gs[row, col], polar=True)
        plt.title('markevery=%s' % str(case))
        plt.plot(theta, r, 'o', ls='-', ms=4,  markevery=case)


@image_comparison(['marker_edges'], remove_text=True)
def test_marker_edges():
    x = np.linspace(0, 1, 10)
    fig = plt.figure()
    ax = fig.add_subplot()
    ax.plot(x, np.sin(x), 'y.', ms=30.0, mew=0, mec='r')
    ax.plot(x+0.1, np.sin(x), 'y.', ms=30.0, mew=1, mec='r')
    ax.plot(x+0.2, np.sin(x), 'y.', ms=30.0, mew=2, mec='b')


@image_comparison(['bar_tick_label_single.png', 'bar_tick_label_single.png'])
def test_bar_tick_label_single():
    # From 2516: plot bar with array of string labels for x axis
    ax = plt.gca()
    ax.bar(0, 1, align='edge', tick_label='0')

    # Reuse testcase from above for a labeled data test
    data = {"a": 0, "b": 1}
    fig = plt.figure()
    ax = fig.add_subplot()
    ax = plt.gca()
    ax.bar("a", "b", align='edge', tick_label='0', data=data)


def test_nan_bar_values():
    fig, ax = plt.subplots()
    ax.bar([0, 1], [np.nan, 4])


def test_bar_ticklabel_fail():
    fig, ax = plt.subplots()
    ax.bar([], [])


@image_comparison(['bar_tick_label_multiple.png'])
def test_bar_tick_label_multiple():
    # From 2516: plot bar with array of string labels for x axis
    ax = plt.gca()
    ax.bar([1, 2.5], [1, 2], width=[0.2, 0.5], tick_label=['a', 'b'],
           align='center')


@image_comparison(['bar_tick_label_multiple_old_label_alignment.png'])
def test_bar_tick_label_multiple_old_alignment():
    # Test that the alignment for class is backward compatible
    matplotlib.rcParams["ytick.alignment"] = "center"
    ax = plt.gca()
    ax.bar([1, 2.5], [1, 2], width=[0.2, 0.5], tick_label=['a', 'b'],
           align='center')


@check_figures_equal(extensions=["png"])
def test_bar_decimal_center(fig_test, fig_ref):
    ax = fig_test.subplots()
    x0 = [1.5, 8.4, 5.3, 4.2]
    y0 = [1.1, 2.2, 3.3, 4.4]
    x = [Decimal(x) for x in x0]
    y = [Decimal(y) for y in y0]
    # Test image - vertical, align-center bar chart with Decimal() input
    ax.bar(x, y, align='center')
    # Reference image
    ax = fig_ref.subplots()
    ax.bar(x0, y0, align='center')


@check_figures_equal(extensions=["png"])
def test_barh_decimal_center(fig_test, fig_ref):
    ax = fig_test.subplots()
    x0 = [1.5, 8.4, 5.3, 4.2]
    y0 = [1.1, 2.2, 3.3, 4.4]
    x = [Decimal(x) for x in x0]
    y = [Decimal(y) for y in y0]
    # Test image - horizontal, align-center bar chart with Decimal() input
    ax.barh(x, y, height=[0.5, 0.5, 1, 1], align='center')
    # Reference image
    ax = fig_ref.subplots()
    ax.barh(x0, y0, height=[0.5, 0.5, 1, 1], align='center')


@check_figures_equal(extensions=["png"])
def test_bar_decimal_width(fig_test, fig_ref):
    x = [1.5, 8.4, 5.3, 4.2]
    y = [1.1, 2.2, 3.3, 4.4]
    w0 = [0.7, 1.45, 1, 2]
    w = [Decimal(i) for i in w0]
    # Test image - vertical bar chart with Decimal() width
    ax = fig_test.subplots()
    ax.bar(x, y, width=w, align='center')
    # Reference image
    ax = fig_ref.subplots()
    ax.bar(x, y, width=w0, align='center')


@check_figures_equal(extensions=["png"])
def test_barh_decimal_height(fig_test, fig_ref):
    x = [1.5, 8.4, 5.3, 4.2]
    y = [1.1, 2.2, 3.3, 4.4]
    h0 = [0.7, 1.45, 1, 2]
    h = [Decimal(i) for i in h0]
    # Test image - horizontal bar chart with Decimal() height
    ax = fig_test.subplots()
    ax.barh(x, y, height=h, align='center')
    # Reference image
    ax = fig_ref.subplots()
    ax.barh(x, y, height=h0, align='center')


def test_bar_color_none_alpha():
    ax = plt.gca()
    rects = ax.bar([1, 2], [2, 4], alpha=0.3, color='none', edgecolor='r')
    for rect in rects:
        assert rect.get_facecolor() == (0, 0, 0, 0)
        assert rect.get_edgecolor() == (1, 0, 0, 0.3)


def test_bar_edgecolor_none_alpha():
    ax = plt.gca()
    rects = ax.bar([1, 2], [2, 4], alpha=0.3, color='r', edgecolor='none')
    for rect in rects:
        assert rect.get_facecolor() == (1, 0, 0, 0.3)
        assert rect.get_edgecolor() == (0, 0, 0, 0)


@image_comparison(['barh_tick_label.png'])
def test_barh_tick_label():
    # From 2516: plot barh with array of string labels for y axis
    ax = plt.gca()
    ax.barh([1, 2.5], [1, 2], height=[0.2, 0.5], tick_label=['a', 'b'],
            align='center')


def test_bar_timedelta():
    """Smoketest that bar can handle width and height in delta units."""
    fig, ax = plt.subplots()
    ax.bar(datetime.datetime(2018, 1, 1), 1.,
           width=datetime.timedelta(hours=3))
    ax.bar(datetime.datetime(2018, 1, 1), 1.,
           xerr=datetime.timedelta(hours=2),
           width=datetime.timedelta(hours=3))
    fig, ax = plt.subplots()
    ax.barh(datetime.datetime(2018, 1, 1), 1,
            height=datetime.timedelta(hours=3))
    ax.barh(datetime.datetime(2018, 1, 1), 1,
            height=datetime.timedelta(hours=3),
            yerr=datetime.timedelta(hours=2))
    fig, ax = plt.subplots()
    ax.barh([datetime.datetime(2018, 1, 1), datetime.datetime(2018, 1, 1)],
            np.array([1, 1.5]),
            height=datetime.timedelta(hours=3))
    ax.barh([datetime.datetime(2018, 1, 1), datetime.datetime(2018, 1, 1)],
            np.array([1, 1.5]),
            height=[datetime.timedelta(hours=t) for t in [1, 2]])
    ax.broken_barh([(datetime.datetime(2018, 1, 1),
                     datetime.timedelta(hours=1))],
                   (10, 20))


def test_boxplot_dates_pandas(pd):
    # smoke test for boxplot and dates in pandas
    data = np.random.rand(5, 2)
    years = pd.date_range('1/1/2000',
                          periods=2, freq=pd.DateOffset(years=1)).year
    plt.figure()
    plt.boxplot(data, positions=years)


def test_bar_pandas(pd):
    # Smoke test for pandas
    df = pd.DataFrame(
        {'year': [2018, 2018, 2018],
         'month': [1, 1, 1],
         'day': [1, 2, 3],
         'value': [1, 2, 3]})
    df['date'] = pd.to_datetime(df[['year', 'month', 'day']])

    monthly = df[['date', 'value']].groupby(['date']).sum()
    dates = monthly.index
    forecast = monthly['value']
    baseline = monthly['value']

    fig, ax = plt.subplots()
    ax.bar(dates, forecast, width=10, align='center')
    ax.plot(dates, baseline, color='orange', lw=4)


def test_bar_pandas_indexed(pd):
    # Smoke test for indexed pandas
    df = pd.DataFrame({"x": [1., 2., 3.], "width": [.2, .4, .6]},
                      index=[1, 2, 3])
    fig, ax = plt.subplots()
    ax.bar(df.x, 1., width=df.width)


@check_figures_equal()
@pytest.mark.style('default')
def test_bar_hatches(fig_test, fig_ref):
    ax_test = fig_test.subplots()
    ax_ref = fig_ref.subplots()

    x = [1, 2]
    y = [2, 3]
    hatches = ['x', 'o']
    for i in range(2):
        ax_ref.bar(x[i], y[i], color='C0', hatch=hatches[i])

    ax_test.bar(x, y, hatch=hatches)


def test_pandas_minimal_plot(pd):
    # smoke test that series and index objcets do not warn
    x = pd.Series([1, 2], dtype="float64")
    plt.plot(x, x)
    plt.plot(x.index, x)
    plt.plot(x)
    plt.plot(x.index)


@image_comparison(['hist_log'], remove_text=True)
def test_hist_log():
    data0 = np.linspace(0, 1, 200)**3
    data = np.concatenate([1 - data0, 1 + data0])
    fig = plt.figure()
    ax = fig.add_subplot()
    ax.hist(data, fill=False, log=True)


@check_figures_equal(extensions=["png"])
def test_hist_log_2(fig_test, fig_ref):
    axs_test = fig_test.subplots(2, 3)
    axs_ref = fig_ref.subplots(2, 3)
    for i, histtype in enumerate(["bar", "step", "stepfilled"]):
        # Set log scale, then call hist().
        axs_test[0, i].set_yscale("log")
        axs_test[0, i].hist(1, 1, histtype=histtype)
        # Call hist(), then set log scale.
        axs_test[1, i].hist(1, 1, histtype=histtype)
        axs_test[1, i].set_yscale("log")
        # Use hist(..., log=True).
        for ax in axs_ref[:, i]:
            ax.hist(1, 1, log=True, histtype=histtype)


def test_hist_log_barstacked():
    fig, axs = plt.subplots(2)
    axs[0].hist([[0], [0, 1]], 2, histtype="barstacked")
    axs[0].set_yscale("log")
    axs[1].hist([0, 0, 1], 2, histtype="barstacked")
    axs[1].set_yscale("log")
    fig.canvas.draw()
    assert axs[0].get_ylim() == axs[1].get_ylim()


@image_comparison(['hist_bar_empty.png'], remove_text=True)
def test_hist_bar_empty():
    # From #3886: creating hist from empty dataset raises ValueError
    ax = plt.gca()
    ax.hist([], histtype='bar')


@image_comparison(['hist_step_empty.png'], remove_text=True)
def test_hist_step_empty():
    # From #3886: creating hist from empty dataset raises ValueError
    ax = plt.gca()
    ax.hist([], histtype='step')


@image_comparison(['hist_step_filled.png'], remove_text=True)
def test_hist_step_filled():
    np.random.seed(0)
    x = np.random.randn(1000, 3)
    n_bins = 10

    kwargs = [{'fill': True}, {'fill': False}, {'fill': None}, {}]*2
    types = ['step']*4+['stepfilled']*4
    fig, axs = plt.subplots(nrows=2, ncols=4)

    for kg, _type, ax in zip(kwargs, types, axs.flat):
        ax.hist(x, n_bins, histtype=_type, stacked=True, **kg)
        ax.set_title('%s/%s' % (kg, _type))
        ax.set_ylim(bottom=-50)

    patches = axs[0, 0].patches
    assert all(p.get_facecolor() == p.get_edgecolor() for p in patches)


@image_comparison(['hist_density.png'])
def test_hist_density():
    np.random.seed(19680801)
    data = np.random.standard_normal(2000)
    fig, ax = plt.subplots()
    ax.hist(data, density=True)


def test_hist_unequal_bins_density():
    # Test correct behavior of normalized histogram with unequal bins
    # https://github.com/matplotlib/matplotlib/issues/9557
    rng = np.random.RandomState(57483)
    t = rng.randn(100)
    bins = [-3, -1, -0.5, 0, 1, 5]
    mpl_heights, _, _ = plt.hist(t, bins=bins, density=True)
    np_heights, _ = np.histogram(t, bins=bins, density=True)
    assert_allclose(mpl_heights, np_heights)


def test_hist_datetime_datasets():
    data = [[datetime.datetime(2017, 1, 1), datetime.datetime(2017, 1, 1)],
            [datetime.datetime(2017, 1, 1), datetime.datetime(2017, 1, 2)]]
    fig, ax = plt.subplots()
    ax.hist(data, stacked=True)
    ax.hist(data, stacked=False)


@pytest.mark.parametrize("bins_preprocess",
                         [mpl.dates.date2num,
                          lambda bins: bins,
                          lambda bins: np.asarray(bins).astype('datetime64')],
                         ids=['date2num', 'datetime.datetime',
                              'np.datetime64'])
def test_hist_datetime_datasets_bins(bins_preprocess):
    data = [[datetime.datetime(2019, 1, 5), datetime.datetime(2019, 1, 11),
             datetime.datetime(2019, 2, 1), datetime.datetime(2019, 3, 1)],
            [datetime.datetime(2019, 1, 11), datetime.datetime(2019, 2, 5),
             datetime.datetime(2019, 2, 18), datetime.datetime(2019, 3, 1)]]

    date_edges = [datetime.datetime(2019, 1, 1), datetime.datetime(2019, 2, 1),
                  datetime.datetime(2019, 3, 1)]

    fig, ax = plt.subplots()
    _, bins, _ = ax.hist(data, bins=bins_preprocess(date_edges), stacked=True)
    np.testing.assert_allclose(bins, mpl.dates.date2num(date_edges))

    _, bins, _ = ax.hist(data, bins=bins_preprocess(date_edges), stacked=False)
    np.testing.assert_allclose(bins, mpl.dates.date2num(date_edges))


@pytest.mark.parametrize('data, expected_number_of_hists',
                         [([], 1),
                          ([[]], 1),
                          ([[], []], 2)])
def test_hist_with_empty_input(data, expected_number_of_hists):
    hists, _, _ = plt.hist(data)
    hists = np.asarray(hists)

    if hists.ndim == 1:
        assert 1 == expected_number_of_hists
    else:
        assert hists.shape[0] == expected_number_of_hists


@pytest.mark.parametrize("histtype, zorder",
                         [("bar", mpl.patches.Patch.zorder),
                          ("step", mpl.lines.Line2D.zorder),
                          ("stepfilled", mpl.patches.Patch.zorder)])
def test_hist_zorder(histtype, zorder):
    ax = plt.figure().add_subplot()
    ax.hist([1, 2], histtype=histtype)
    assert ax.patches
    for patch in ax.patches:
        assert patch.get_zorder() == zorder


@check_figures_equal()
def test_stairs(fig_test, fig_ref):
    import matplotlib.lines as mlines
    y = np.array([6, 14, 32, 37, 48, 32, 21,  4])  # hist
    x = np.array([1., 2., 3., 4., 5., 6., 7., 8., 9.])  # bins

    fig_test, test_axes = plt.subplots(3, 2)
    test_axes = test_axes.flatten()
    test_axes[0].stairs(y, x, baseline=None)
    test_axes[1].stairs(y, x, baseline=None, orientation='horizontal')
    test_axes[2].stairs(y, x)
    test_axes[3].stairs(y, x, orientation='horizontal')
    test_axes[4].stairs(y, x)
    test_axes[4].semilogy()
    test_axes[5].stairs(y, x, orientation='horizontal')
    test_axes[5].semilogy()

    fig_ref, ref_axes = plt.subplots(3, 2)
    ref_axes = ref_axes.flatten()
    ref_axes[0].plot(x, np.append(y, y[-1]), drawstyle='steps-post')
    ref_axes[1].plot(np.append(y[0], y), x, drawstyle='steps-post')

    ref_axes[2].plot(x, np.append(y, y[-1]), drawstyle='steps-post')
    ref_axes[2].add_line(mlines.Line2D([x[0], x[0]], [0, y[0]]))
    ref_axes[2].add_line(mlines.Line2D([x[-1], x[-1]], [0, y[-1]]))
    ref_axes[2].set_ylim(0, None)

    ref_axes[3].plot(np.append(y[0], y), x, drawstyle='steps-post')
    ref_axes[3].add_line(mlines.Line2D([0, y[0]], [x[0], x[0]]))
    ref_axes[3].add_line(mlines.Line2D([0, y[-1]], [x[-1], x[-1]]))
    ref_axes[3].set_xlim(0, None)

    ref_axes[4].plot(x, np.append(y, y[-1]), drawstyle='steps-post')
    ref_axes[4].add_line(mlines.Line2D([x[0], x[0]], [0, y[0]]))
    ref_axes[4].add_line(mlines.Line2D([x[-1], x[-1]], [0, y[-1]]))
    ref_axes[4].semilogy()

    ref_axes[5].plot(np.append(y[0], y), x, drawstyle='steps-post')
    ref_axes[5].add_line(mlines.Line2D([0, y[0]], [x[0], x[0]]))
    ref_axes[5].add_line(mlines.Line2D([0, y[-1]], [x[-1], x[-1]]))
    ref_axes[5].semilogx()


@check_figures_equal()
def test_stairs_fill(fig_test, fig_ref):
    h, bins = [1, 2, 3, 4, 2], [0, 1, 2, 3, 4, 5]
    bs = -2
    # Test
    fig_test, test_axes = plt.subplots(2, 2)
    test_axes = test_axes.flatten()
    test_axes[0].stairs(h, bins, fill=True)
    test_axes[1].stairs(h, bins, orientation='horizontal', fill=True)
    test_axes[2].stairs(h, bins, baseline=bs, fill=True)
    test_axes[3].stairs(h, bins, baseline=bs, orientation='horizontal',
                          fill=True)

    # # Ref
    fig_ref, ref_axes = plt.subplots(2, 2)
    ref_axes = ref_axes.flatten()
    ref_axes[0].fill_between(bins, np.append(h, h[-1]), step='post')
    ref_axes[0].set_ylim(0, None)
    ref_axes[1].fill_betweenx(bins, np.append(h, h[-1]), step='post')
    ref_axes[1].set_xlim(0, None)
    ref_axes[2].fill_between(bins, np.append(h, h[-1]),
                             np.ones(len(h)+1)*bs, step='post')
    ref_axes[2].set_ylim(bs, None)
    ref_axes[3].fill_betweenx(bins, np.append(h, h[-1]),
                              np.ones(len(h)+1)*bs, step='post')
    ref_axes[3].set_xlim(bs, None)


@check_figures_equal()
def test_stairs_update(fig_test, fig_ref):
    # Test
    fig_test, test_ax = plt.subplots()
    h = test_ax.stairs([1, 2, 3])
    h.set_values([3, 2, 1])
    h.set_edges(np.arange(4)+2)
    h.set_data([1, 2, 1], np.arange(4)/2)
    h.set_data([1, 2, 3])
    h.set_data(None, np.arange(4))
    assert np.allclose(h.get_data()[0], np.arange(1, 4))
    assert np.allclose(h.get_data()[1], np.arange(4))
    h.set_baseline(-2)
    assert h.get_baseline() == -2

    # # Ref
    fig_ref, ref_ax = plt.subplots()
    h = ref_ax.stairs([1, 2, 3], baseline=-2)


@pytest.mark.xfail
def test_stairs_invalid_nan():
    plt.stairs([1, 2], [0, np.nan, 1])


@pytest.mark.xfail
def test_stairs_invalid_mismatch():
    plt.stairs([1, 2], [0, 1])


@pytest.mark.xfail
def test_stairs_invalid_update():
    h = plt.stairs([1, 2], [0, 1, 2])
    h.set_edges([1, np.nan, 2])


@pytest.mark.xfail
def test_stairs_invalid_update2():
    h = plt.stairs([1, 2], [0, 1, 2])
    h.set_edges(np.arange(5))


@image_comparison(['test_stairs_options.png'], remove_text=True)
def test_stairs_options():
    x, y = np.array([1, 2, 3, 4, 5]), np.array([1, 2, 3, 4]).astype(float)
    yn = y.copy()
    yn[1] = np.nan

    fig, ax = plt.subplots()
    ax.stairs(y*3, x, color='green', fill=True, label="A")
    ax.stairs(y, x*3-3, color='red', fill=True,
              orientation='horizontal', label="B")
    ax.stairs(yn, x, color='orange', ls='--', lw=2, label="C")
    ax.stairs(yn/3, x*3-2, ls='--', lw=2, baseline=0.5,
              orientation='horizontal', label="D")
    ax.stairs(y[::-1]*3+12, x, color='red', ls='--', lw=2, baseline=None,
              label="E")
    ax.stairs(y[:-1][::-1]*2+11, x[:-1]+0.5, color='black', ls='--', lw=2,
              baseline=12, hatch='//', label="F")
    ax.legend(loc=0)


@image_comparison(['test_stairs_datetime.png'])
def test_stairs_datetime():
    f, ax = plt.subplots(constrained_layout=True)
    ax.stairs(np.arange(36),
              np.arange(np.datetime64('2001-12-27'),
                        np.datetime64('2002-02-02')))
    plt.xticks(rotation=30)


def contour_dat():
    x = np.linspace(-3, 5, 150)
    y = np.linspace(-3, 5, 120)
    z = np.cos(x) + np.sin(y[:, np.newaxis])
    return x, y, z


@image_comparison(['contour_hatching'], remove_text=True, style='mpl20')
def test_contour_hatching():
    x, y, z = contour_dat()
    fig = plt.figure()
    ax = fig.add_subplot()
    ax.contourf(x, y, z, 7, hatches=['/', '\\', '//', '-'],
                cmap=plt.get_cmap('gray'),
                extend='both', alpha=0.5)


@image_comparison(['contour_colorbar'], style='mpl20')
def test_contour_colorbar():
    # Remove this line when this test image is regenerated.
    plt.rcParams['pcolormesh.snap'] = False

    x, y, z = contour_dat()

    fig = plt.figure()
    ax = fig.add_subplot()
    cs = ax.contourf(x, y, z, levels=np.arange(-1.8, 1.801, 0.2),
                     cmap=plt.get_cmap('RdBu'),
                     vmin=-0.6,
                     vmax=0.6,
                     extend='both')
    cs1 = ax.contour(x, y, z, levels=np.arange(-2.2, -0.599, 0.2),
                     colors=['y'],
                     linestyles='solid',
                     linewidths=2)
    cs2 = ax.contour(x, y, z, levels=np.arange(0.6, 2.2, 0.2),
                     colors=['c'],
                     linewidths=2)
    cbar = fig.colorbar(cs, ax=ax)
    cbar.add_lines(cs1)
    cbar.add_lines(cs2, erase=False)


@image_comparison(['hist2d', 'hist2d'], remove_text=True, style='mpl20')
def test_hist2d():
    # Remove this line when this test image is regenerated.
    plt.rcParams['pcolormesh.snap'] = False

    np.random.seed(0)
    # make it not symmetric in case we switch x and y axis
    x = np.random.randn(100)*2+5
    y = np.random.randn(100)-2
    fig = plt.figure()
    ax = fig.add_subplot()
    ax.hist2d(x, y, bins=10, rasterized=True)

    # Reuse testcase from above for a labeled data test
    data = {"x": x, "y": y}
    fig = plt.figure()
    ax = fig.add_subplot()
    ax.hist2d("x", "y", bins=10, data=data, rasterized=True)


@image_comparison(['hist2d_transpose'], remove_text=True, style='mpl20')
def test_hist2d_transpose():
    # Remove this line when this test image is regenerated.
    plt.rcParams['pcolormesh.snap'] = False

    np.random.seed(0)
    # make sure the output from np.histogram is transposed before
    # passing to pcolorfast
    x = np.array([5]*100)
    y = np.random.randn(100)-2
    fig = plt.figure()
    ax = fig.add_subplot()
    ax.hist2d(x, y, bins=10, rasterized=True)


def test_hist2d_density():
    x, y = np.random.random((2, 100))
    ax = plt.figure().subplots()
    for obj in [ax, plt]:
        obj.hist2d(x, y, density=True)


class TestScatter:
    @image_comparison(['scatter'], style='mpl20', remove_text=True)
    def test_scatter_plot(self):
        data = {"x": np.array([3, 4, 2, 6]), "y": np.array([2, 5, 2, 3]),
                "c": ['r', 'y', 'b', 'lime'], "s": [24, 15, 19, 29],
                "c2": ['0.5', '0.6', '0.7', '0.8']}

        fig, ax = plt.subplots()
        ax.scatter(data["x"] - 1., data["y"] - 1., c=data["c"], s=data["s"])
        ax.scatter(data["x"] + 1., data["y"] + 1., c=data["c2"], s=data["s"])
        ax.scatter("x", "y", c="c", s="s", data=data)

    @image_comparison(['scatter_marker.png'], remove_text=True)
    def test_scatter_marker(self):
        fig, (ax0, ax1, ax2) = plt.subplots(ncols=3)
        ax0.scatter([3, 4, 2, 6], [2, 5, 2, 3],
                    c=[(1, 0, 0), 'y', 'b', 'lime'],
                    s=[60, 50, 40, 30],
                    edgecolors=['k', 'r', 'g', 'b'],
                    marker='s')
        ax1.scatter([3, 4, 2, 6], [2, 5, 2, 3],
                    c=[(1, 0, 0), 'y', 'b', 'lime'],
                    s=[60, 50, 40, 30],
                    edgecolors=['k', 'r', 'g', 'b'],
                    marker=mmarkers.MarkerStyle('o', fillstyle='top'))
        # unit area ellipse
        rx, ry = 3, 1
        area = rx * ry * np.pi
        theta = np.linspace(0, 2 * np.pi, 21)
        verts = np.column_stack([np.cos(theta) * rx / area,
                                 np.sin(theta) * ry / area])
        ax2.scatter([3, 4, 2, 6], [2, 5, 2, 3],
                    c=[(1, 0, 0), 'y', 'b', 'lime'],
                    s=[60, 50, 40, 30],
                    edgecolors=['k', 'r', 'g', 'b'],
                    marker=verts)

    @image_comparison(['scatter_2D'], remove_text=True, extensions=['png'])
    def test_scatter_2D(self):
        x = np.arange(3)
        y = np.arange(2)
        x, y = np.meshgrid(x, y)
        z = x + y
        fig, ax = plt.subplots()
        ax.scatter(x, y, c=z, s=200, edgecolors='face')

    @check_figures_equal(extensions=["png"])
    def test_scatter_decimal(self, fig_test, fig_ref):
        x0 = np.array([1.5, 8.4, 5.3, 4.2])
        y0 = np.array([1.1, 2.2, 3.3, 4.4])
        x = np.array([Decimal(i) for i in x0])
        y = np.array([Decimal(i) for i in y0])
        c = ['r', 'y', 'b', 'lime']
        s = [24, 15, 19, 29]
        # Test image - scatter plot with Decimal() input
        ax = fig_test.subplots()
        ax.scatter(x, y, c=c, s=s)
        # Reference image
        ax = fig_ref.subplots()
        ax.scatter(x0, y0, c=c, s=s)

    def test_scatter_color(self):
        # Try to catch cases where 'c' kwarg should have been used.
        with pytest.raises(ValueError):
            plt.scatter([1, 2], [1, 2], color=[0.1, 0.2])
        with pytest.raises(ValueError):
            plt.scatter([1, 2, 3], [1, 2, 3], color=[1, 2, 3])

    def test_scatter_unfilled(self):
        coll = plt.scatter([0, 1, 2], [1, 3, 2], c=['0.1', '0.3', '0.5'],
                           marker=mmarkers.MarkerStyle('o', fillstyle='none'),
                           linewidths=[1.1, 1.2, 1.3])
        assert coll.get_facecolors().shape == (0, 4)  # no facecolors
        assert_array_equal(coll.get_edgecolors(), [[0.1, 0.1, 0.1, 1],
                                                   [0.3, 0.3, 0.3, 1],
                                                   [0.5, 0.5, 0.5, 1]])
        assert_array_equal(coll.get_linewidths(), [1.1, 1.2, 1.3])

    def test_scatter_size_arg_size(self):
        x = np.arange(4)
        with pytest.raises(ValueError, match='same size as x and y'):
            plt.scatter(x, x, x[1:])
        with pytest.raises(ValueError, match='same size as x and y'):
            plt.scatter(x[1:], x[1:], x)
        with pytest.raises(ValueError, match='float array-like'):
            plt.scatter(x, x, 'foo')

    @check_figures_equal(extensions=["png"])
    def test_scatter_invalid_color(self, fig_test, fig_ref):
        ax = fig_test.subplots()
        cmap = plt.get_cmap("viridis", 16)
        cmap.set_bad("k", 1)
        # Set a nonuniform size to prevent the last call to `scatter` (plotting
        # the invalid points separately in fig_ref) from using the marker
        # stamping fast path, which would result in slightly offset markers.
        ax.scatter(range(4), range(4),
                   c=[1, np.nan, 2, np.nan], s=[1, 2, 3, 4],
                   cmap=cmap, plotnonfinite=True)
        ax = fig_ref.subplots()
        cmap = plt.get_cmap("viridis", 16)
        ax.scatter([0, 2], [0, 2], c=[1, 2], s=[1, 3], cmap=cmap)
        ax.scatter([1, 3], [1, 3], s=[2, 4], color="k")

    @check_figures_equal(extensions=["png"])
    def test_scatter_no_invalid_color(self, fig_test, fig_ref):
        # With plotninfinite=False we plot only 2 points.
        ax = fig_test.subplots()
        cmap = plt.get_cmap("viridis", 16)
        cmap.set_bad("k", 1)
        ax.scatter(range(4), range(4),
                   c=[1, np.nan, 2, np.nan], s=[1, 2, 3, 4],
                   cmap=cmap, plotnonfinite=False)
        ax = fig_ref.subplots()
        ax.scatter([0, 2], [0, 2], c=[1, 2], s=[1, 3], cmap=cmap)

    @check_figures_equal(extensions=["png"])
    def test_scatter_norm_vminvmax(self, fig_test, fig_ref):
        """Parameters vmin, vmax should be ignored if norm is given."""
        x = [1, 2, 3]
        ax = fig_ref.subplots()
        ax.scatter(x, x, c=x, vmin=0, vmax=5)
        ax = fig_test.subplots()
        with pytest.warns(MatplotlibDeprecationWarning,
                          match="Passing parameters norm and vmin/vmax "
                                "simultaneously is deprecated."):
            ax.scatter(x, x, c=x, norm=mcolors.Normalize(-10, 10),
                       vmin=0, vmax=5)

    @check_figures_equal(extensions=["png"])
    def test_scatter_single_point(self, fig_test, fig_ref):
        ax = fig_test.subplots()
        ax.scatter(1, 1, c=1)
        ax = fig_ref.subplots()
        ax.scatter([1], [1], c=[1])

    @check_figures_equal(extensions=["png"])
    def test_scatter_different_shapes(self, fig_test, fig_ref):
        x = np.arange(10)
        ax = fig_test.subplots()
        ax.scatter(x, x.reshape(2, 5), c=x.reshape(5, 2))
        ax = fig_ref.subplots()
        ax.scatter(x.reshape(5, 2), x, c=x.reshape(2, 5))

    # Parameters for *test_scatter_c*. NB: assuming that the
    # scatter plot will have 4 elements. The tuple scheme is:
    # (*c* parameter case, exception regexp key or None if no exception)
    params_test_scatter_c = [
        # single string:
        ('0.5', None),
        # Single letter-sequences
        (["rgby"], "conversion"),
        # Special cases
        ("red", None),
        ("none", None),
        (None, None),
        (["r", "g", "b", "none"], None),
        # Non-valid color spec (FWIW, 'jaune' means yellow in French)
        ("jaune", "conversion"),
        (["jaune"], "conversion"),  # wrong type before wrong size
        (["jaune"]*4, "conversion"),
        # Value-mapping like
        ([0.5]*3, None),  # should emit a warning for user's eyes though
        ([0.5]*4, None),  # NB: no warning as matching size allows mapping
        ([0.5]*5, "shape"),
        # list of strings:
        (['0.5', '0.4', '0.6', '0.7'], None),
        (['0.5', 'red', '0.6', 'C5'], None),
        (['0.5', 0.5, '0.6', 'C5'], "conversion"),
        # RGB values
        ([[1, 0, 0]], None),
        ([[1, 0, 0]]*3, "shape"),
        ([[1, 0, 0]]*4, None),
        ([[1, 0, 0]]*5, "shape"),
        # RGBA values
        ([[1, 0, 0, 0.5]], None),
        ([[1, 0, 0, 0.5]]*3, "shape"),
        ([[1, 0, 0, 0.5]]*4, None),
        ([[1, 0, 0, 0.5]]*5, "shape"),
        # Mix of valid color specs
        ([[1, 0, 0, 0.5]]*3 + [[1, 0, 0]], None),
        ([[1, 0, 0, 0.5], "red", "0.0"], "shape"),
        ([[1, 0, 0, 0.5], "red", "0.0", "C5"], None),
        ([[1, 0, 0, 0.5], "red", "0.0", "C5", [0, 1, 0]], "shape"),
        # Mix of valid and non valid color specs
        ([[1, 0, 0, 0.5], "red", "jaune"], "conversion"),
        ([[1, 0, 0, 0.5], "red", "0.0", "jaune"], "conversion"),
        ([[1, 0, 0, 0.5], "red", "0.0", "C5", "jaune"], "conversion"),
    ]

    @pytest.mark.parametrize('c_case, re_key', params_test_scatter_c)
    def test_scatter_c(self, c_case, re_key):
        def get_next_color():
            return 'blue'  # currently unused

        xsize = 4
        # Additional checking of *c* (introduced in #11383).
        REGEXP = {
            "shape": "^'c' argument has [0-9]+ elements",  # shape mismatch
            "conversion": "^'c' argument must be a color",  # bad vals
            }

        if re_key is None:
            mpl.axes.Axes._parse_scatter_color_args(
                c=c_case, edgecolors="black", kwargs={}, xsize=xsize,
                get_next_color_func=get_next_color)
        else:
            with pytest.raises(ValueError, match=REGEXP[re_key]):
                mpl.axes.Axes._parse_scatter_color_args(
                    c=c_case, edgecolors="black", kwargs={}, xsize=xsize,
                    get_next_color_func=get_next_color)

    @pytest.mark.style('default')
    @check_figures_equal(extensions=["png"])
    def test_scatter_single_color_c(self, fig_test, fig_ref):
        rgb = [[1, 0.5, 0.05]]
        rgba = [[1, 0.5, 0.05, .5]]

        # set via color kwarg
        ax_ref = fig_ref.subplots()
        ax_ref.scatter(np.ones(3), range(3), color=rgb)
        ax_ref.scatter(np.ones(4)*2, range(4), color=rgba)

        # set via broadcasting via c
        ax_test = fig_test.subplots()
        ax_test.scatter(np.ones(3), range(3), c=rgb)
        ax_test.scatter(np.ones(4)*2, range(4), c=rgba)

    def test_scatter_linewidths(self):
        x = np.arange(5)

        fig, ax = plt.subplots()
        for i in range(3):
            pc = ax.scatter(x, np.full(5, i), c=f'C{i}', marker='x', s=100,
                            linewidths=i + 1)
            assert pc.get_linewidths() == i + 1

        pc = ax.scatter(x, np.full(5, 3), c='C3', marker='x', s=100,
                        linewidths=[*range(1, 5), None])
        assert_array_equal(pc.get_linewidths(),
                           [*range(1, 5), mpl.rcParams['lines.linewidth']])


def _params(c=None, xsize=2, *, edgecolors=None, **kwargs):
    return (c, edgecolors, kwargs if kwargs is not None else {}, xsize)
_result = namedtuple('_result', 'c, colors')


@pytest.mark.parametrize(
    'params, expected_result',
    [(_params(),
      _result(c='b', colors=np.array([[0, 0, 1, 1]]))),
     (_params(c='r'),
      _result(c='r', colors=np.array([[1, 0, 0, 1]]))),
     (_params(c='r', colors='b'),
      _result(c='r', colors=np.array([[1, 0, 0, 1]]))),
     # color
     (_params(color='b'),
      _result(c='b', colors=np.array([[0, 0, 1, 1]]))),
     (_params(color=['b', 'g']),
      _result(c=['b', 'g'], colors=np.array([[0, 0, 1, 1], [0, .5, 0, 1]]))),
     ])
def test_parse_scatter_color_args(params, expected_result):
    def get_next_color():
        return 'blue'  # currently unused

    c, colors, _edgecolors = mpl.axes.Axes._parse_scatter_color_args(
        *params, get_next_color_func=get_next_color)
    assert c == expected_result.c
    assert_allclose(colors, expected_result.colors)

del _params
del _result


@pytest.mark.parametrize(
    'kwargs, expected_edgecolors',
    [(dict(), None),
     (dict(c='b'), None),
     (dict(edgecolors='r'), 'r'),
     (dict(edgecolors=['r', 'g']), ['r', 'g']),
     (dict(edgecolor='r'), 'r'),
     (dict(edgecolors='face'), 'face'),
     (dict(edgecolors='none'), 'none'),
     (dict(edgecolor='r', edgecolors='g'), 'r'),
     (dict(c='b', edgecolor='r', edgecolors='g'), 'r'),
     (dict(color='r'), 'r'),
     (dict(color='r', edgecolor='g'), 'g'),
     ])
def test_parse_scatter_color_args_edgecolors(kwargs, expected_edgecolors):
    def get_next_color():
        return 'blue'  # currently unused

    c = kwargs.pop('c', None)
    edgecolors = kwargs.pop('edgecolors', None)
    _, _, result_edgecolors = \
        mpl.axes.Axes._parse_scatter_color_args(
            c, edgecolors, kwargs, xsize=2, get_next_color_func=get_next_color)
    assert result_edgecolors == expected_edgecolors


def test_parse_scatter_color_args_error():
    def get_next_color():
        return 'blue'  # currently unused

    with pytest.raises(ValueError,
                       match="RGBA values should be within 0-1 range"):
        c = np.array([[0.1, 0.2, 0.7], [0.2, 0.4, 1.4]])  # value > 1
        mpl.axes.Axes._parse_scatter_color_args(
            c, None, kwargs={}, xsize=2, get_next_color_func=get_next_color)


def test_as_mpl_axes_api():
    # tests the _as_mpl_axes api
    from matplotlib.projections.polar import PolarAxes

    class Polar:
        def __init__(self):
            self.theta_offset = 0

        def _as_mpl_axes(self):
            # implement the matplotlib axes interface
            return PolarAxes, {'theta_offset': self.theta_offset}

    prj = Polar()
    prj2 = Polar()
    prj2.theta_offset = np.pi
    prj3 = Polar()

    # testing axes creation with plt.axes
    ax = plt.axes([0, 0, 1, 1], projection=prj)
    assert type(ax) == PolarAxes
    ax_via_gca = plt.gca(projection=prj)
    assert ax_via_gca is ax
    plt.close()

    # testing axes creation with gca
    ax = plt.gca(projection=prj)
    assert type(ax) == mpl.axes._subplots.subplot_class_factory(PolarAxes)
    ax_via_gca = plt.gca(projection=prj)
    assert ax_via_gca is ax
    # try getting the axes given a different polar projection
    with pytest.warns(UserWarning) as rec:
        ax_via_gca = plt.gca(projection=prj2)
        assert len(rec) == 1
        assert 'Requested projection is different' in str(rec[0].message)
    assert ax_via_gca is not ax
    assert ax.get_theta_offset() == 0
    assert ax_via_gca.get_theta_offset() == np.pi
    # try getting the axes given an == (not is) polar projection
    with pytest.warns(UserWarning):
        ax_via_gca = plt.gca(projection=prj3)
        assert len(rec) == 1
        assert 'Requested projection is different' in str(rec[0].message)
    assert ax_via_gca is ax
    plt.close()

    # testing axes creation with subplot
    ax = plt.subplot(121, projection=prj)
    assert type(ax) == mpl.axes._subplots.subplot_class_factory(PolarAxes)
    plt.close()


def test_pyplot_axes():
    # test focusing of Axes in other Figure
    fig1, ax1 = plt.subplots()
    fig2, ax2 = plt.subplots()
    plt.sca(ax1)
    assert ax1 is plt.gca()
    assert fig1 is plt.gcf()
    plt.close(fig1)
    plt.close(fig2)


@image_comparison(['log_scales'])
def test_log_scales():
    fig, ax = plt.subplots()
    ax.plot(np.log(np.linspace(0.1, 100)))
    ax.set_yscale('log', base=5.5)
    ax.invert_yaxis()
    ax.set_xscale('log', base=9.0)


def test_log_scales_no_data():
    _, ax = plt.subplots()
    ax.set(xscale="log", yscale="log")
    ax.xaxis.set_major_locator(mticker.MultipleLocator(1))
    assert ax.get_xlim() == ax.get_ylim() == (1, 10)


def test_log_scales_invalid():
    fig, ax = plt.subplots()
    ax.set_xscale('log')
    with pytest.warns(UserWarning, match='Attempted to set non-positive'):
        ax.set_xlim(-1, 10)
    ax.set_yscale('log')
    with pytest.warns(UserWarning, match='Attempted to set non-positive'):
        ax.set_ylim(-1, 10)


@image_comparison(['stackplot_test_image', 'stackplot_test_image'])
def test_stackplot():
    fig = plt.figure()
    x = np.linspace(0, 10, 10)
    y1 = 1.0 * x
    y2 = 2.0 * x + 1
    y3 = 3.0 * x + 2
    ax = fig.add_subplot(1, 1, 1)
    ax.stackplot(x, y1, y2, y3)
    ax.set_xlim((0, 10))
    ax.set_ylim((0, 70))

    # Reuse testcase from above for a labeled data test
    data = {"x": x, "y1": y1, "y2": y2, "y3": y3}
    fig, ax = plt.subplots()
    ax.stackplot("x", "y1", "y2", "y3", data=data)
    ax.set_xlim((0, 10))
    ax.set_ylim((0, 70))


@image_comparison(['stackplot_test_baseline'], remove_text=True)
def test_stackplot_baseline():
    np.random.seed(0)

    def layers(n, m):
        a = np.zeros((m, n))
        for i in range(n):
            for j in range(5):
                x = 1 / (.1 + np.random.random())
                y = 2 * np.random.random() - .5
                z = 10 / (.1 + np.random.random())
                a[:, i] += x * np.exp(-((np.arange(m) / m - y) * z) ** 2)
        return a

    d = layers(3, 100)
    d[50, :] = 0  # test for fixed weighted wiggle (issue #6313)

    fig, axs = plt.subplots(2, 2)

    axs[0, 0].stackplot(range(100), d.T, baseline='zero')
    axs[0, 1].stackplot(range(100), d.T, baseline='sym')
    axs[1, 0].stackplot(range(100), d.T, baseline='wiggle')
    axs[1, 1].stackplot(range(100), d.T, baseline='weighted_wiggle')


def _bxp_test_helper(
        stats_kwargs={}, transform_stats=lambda s: s, bxp_kwargs={}):
    np.random.seed(937)
    logstats = mpl.cbook.boxplot_stats(
        np.random.lognormal(mean=1.25, sigma=1., size=(37, 4)), **stats_kwargs)
    fig, ax = plt.subplots()
    if bxp_kwargs.get('vert', True):
        ax.set_yscale('log')
    else:
        ax.set_xscale('log')
    # Work around baseline images generate back when bxp did not respect the
    # boxplot.boxprops.linewidth rcParam when patch_artist is False.
    if not bxp_kwargs.get('patch_artist', False):
        mpl.rcParams['boxplot.boxprops.linewidth'] = \
            mpl.rcParams['lines.linewidth']
    ax.bxp(transform_stats(logstats), **bxp_kwargs)


@image_comparison(['bxp_baseline.png'],
                  savefig_kwarg={'dpi': 40},
                  style='default')
def test_bxp_baseline():
    _bxp_test_helper()


@image_comparison(['bxp_rangewhis.png'],
                  savefig_kwarg={'dpi': 40},
                  style='default')
def test_bxp_rangewhis():
    _bxp_test_helper(stats_kwargs=dict(whis=[0, 100]))


@image_comparison(['bxp_percentilewhis.png'],
                  savefig_kwarg={'dpi': 40},
                  style='default')
def test_bxp_percentilewhis():
    _bxp_test_helper(stats_kwargs=dict(whis=[5, 95]))


@image_comparison(['bxp_with_xlabels.png'],
                  savefig_kwarg={'dpi': 40},
                  style='default')
def test_bxp_with_xlabels():
    def transform(stats):
        for s, label in zip(stats, list('ABCD')):
            s['label'] = label
        return stats

    _bxp_test_helper(transform_stats=transform)


@image_comparison(['bxp_horizontal.png'],
                  remove_text=True,
                  savefig_kwarg={'dpi': 40},
                  style='default',
                  tol=0.1)
def test_bxp_horizontal():
    _bxp_test_helper(bxp_kwargs=dict(vert=False))


@image_comparison(['bxp_with_ylabels.png'],
                  savefig_kwarg={'dpi': 40},
                  style='default',
                  tol=0.1)
def test_bxp_with_ylabels():
    def transform(stats):
        for s, label in zip(stats, list('ABCD')):
            s['label'] = label
        return stats

    _bxp_test_helper(transform_stats=transform, bxp_kwargs=dict(vert=False))


@image_comparison(['bxp_patchartist.png'],
                  remove_text=True,
                  savefig_kwarg={'dpi': 40},
                  style='default')
def test_bxp_patchartist():
    _bxp_test_helper(bxp_kwargs=dict(patch_artist=True))


@image_comparison(['bxp_custompatchartist.png'],
                  remove_text=True,
                  savefig_kwarg={'dpi': 100},
                  style='default')
def test_bxp_custompatchartist():
    _bxp_test_helper(bxp_kwargs=dict(
        patch_artist=True,
        boxprops=dict(facecolor='yellow', edgecolor='green', ls=':')))


@image_comparison(['bxp_customoutlier.png'],
                  remove_text=True,
                  savefig_kwarg={'dpi': 40},
                  style='default')
def test_bxp_customoutlier():
    _bxp_test_helper(bxp_kwargs=dict(
        flierprops=dict(linestyle='none', marker='d', mfc='g')))


@image_comparison(['bxp_withmean_custompoint.png'],
                  remove_text=True,
                  savefig_kwarg={'dpi': 40},
                  style='default')
def test_bxp_showcustommean():
    _bxp_test_helper(bxp_kwargs=dict(
        showmeans=True,
        meanprops=dict(linestyle='none', marker='d', mfc='green'),
    ))


@image_comparison(['bxp_custombox.png'],
                  remove_text=True,
                  savefig_kwarg={'dpi': 40},
                  style='default')
def test_bxp_custombox():
    _bxp_test_helper(bxp_kwargs=dict(
        boxprops=dict(linestyle='--', color='b', lw=3)))


@image_comparison(['bxp_custommedian.png'],
                  remove_text=True,
                  savefig_kwarg={'dpi': 40},
                  style='default')
def test_bxp_custommedian():
    _bxp_test_helper(bxp_kwargs=dict(
        medianprops=dict(linestyle='--', color='b', lw=3)))


@image_comparison(['bxp_customcap.png'],
                  remove_text=True,
                  savefig_kwarg={'dpi': 40},
                  style='default')
def test_bxp_customcap():
    _bxp_test_helper(bxp_kwargs=dict(
        capprops=dict(linestyle='--', color='g', lw=3)))


@image_comparison(['bxp_customwhisker.png'],
                  remove_text=True,
                  savefig_kwarg={'dpi': 40},
                  style='default')
def test_bxp_customwhisker():
    _bxp_test_helper(bxp_kwargs=dict(
        whiskerprops=dict(linestyle='-', color='m', lw=3)))


@image_comparison(['bxp_withnotch.png'],
                  remove_text=True,
                  savefig_kwarg={'dpi': 40},
                  style='default')
def test_bxp_shownotches():
    _bxp_test_helper(bxp_kwargs=dict(shownotches=True))


@image_comparison(['bxp_nocaps.png'],
                  remove_text=True,
                  savefig_kwarg={'dpi': 40},
                  style='default')
def test_bxp_nocaps():
    _bxp_test_helper(bxp_kwargs=dict(showcaps=False))


@image_comparison(['bxp_nobox.png'],
                  remove_text=True,
                  savefig_kwarg={'dpi': 40},
                  style='default')
def test_bxp_nobox():
    _bxp_test_helper(bxp_kwargs=dict(showbox=False))


@image_comparison(['bxp_no_flier_stats.png'],
                  remove_text=True,
                  savefig_kwarg={'dpi': 40},
                  style='default')
def test_bxp_no_flier_stats():
    def transform(stats):
        for s in stats:
            s.pop('fliers', None)
        return stats

    _bxp_test_helper(transform_stats=transform,
                     bxp_kwargs=dict(showfliers=False))


@image_comparison(['bxp_withmean_point.png'],
                  remove_text=True,
                  savefig_kwarg={'dpi': 40},
                  style='default')
def test_bxp_showmean():
    _bxp_test_helper(bxp_kwargs=dict(showmeans=True, meanline=False))


@image_comparison(['bxp_withmean_line.png'],
                  remove_text=True,
                  savefig_kwarg={'dpi': 40},
                  style='default')
def test_bxp_showmeanasline():
    _bxp_test_helper(bxp_kwargs=dict(showmeans=True, meanline=True))


@image_comparison(['bxp_scalarwidth.png'],
                  remove_text=True,
                  savefig_kwarg={'dpi': 40},
                  style='default')
def test_bxp_scalarwidth():
    _bxp_test_helper(bxp_kwargs=dict(widths=.25))


@image_comparison(['bxp_customwidths.png'],
                  remove_text=True,
                  savefig_kwarg={'dpi': 40},
                  style='default')
def test_bxp_customwidths():
    _bxp_test_helper(bxp_kwargs=dict(widths=[0.10, 0.25, 0.65, 0.85]))


@image_comparison(['bxp_custompositions.png'],
                  remove_text=True,
                  savefig_kwarg={'dpi': 40},
                  style='default')
def test_bxp_custompositions():
    _bxp_test_helper(bxp_kwargs=dict(positions=[1, 5, 6, 7]))


def test_bxp_bad_widths():
    with pytest.raises(ValueError):
        _bxp_test_helper(bxp_kwargs=dict(widths=[1]))


def test_bxp_bad_positions():
    with pytest.raises(ValueError):
        _bxp_test_helper(bxp_kwargs=dict(positions=[2, 3]))


@image_comparison(['boxplot', 'boxplot'], tol=1.28, style='default')
def test_boxplot():
    # Randomness used for bootstrapping.
    np.random.seed(937)

    x = np.linspace(-7, 7, 140)
    x = np.hstack([-25, x, 25])
    fig, ax = plt.subplots()

    ax.boxplot([x, x], bootstrap=10000, notch=1)
    ax.set_ylim((-30, 30))

    # Reuse testcase from above for a labeled data test
    data = {"x": [x, x]}
    fig, ax = plt.subplots()
    ax.boxplot("x", bootstrap=10000, notch=1, data=data)
    ax.set_ylim((-30, 30))


@image_comparison(['boxplot_sym2.png'], remove_text=True, style='default')
def test_boxplot_sym2():
    # Randomness used for bootstrapping.
    np.random.seed(937)

    x = np.linspace(-7, 7, 140)
    x = np.hstack([-25, x, 25])
    fig, [ax1, ax2] = plt.subplots(1, 2)

    ax1.boxplot([x, x], bootstrap=10000, sym='^')
    ax1.set_ylim((-30, 30))

    ax2.boxplot([x, x], bootstrap=10000, sym='g')
    ax2.set_ylim((-30, 30))


@image_comparison(['boxplot_sym.png'],
                  remove_text=True,
                  savefig_kwarg={'dpi': 40},
                  style='default')
def test_boxplot_sym():
    x = np.linspace(-7, 7, 140)
    x = np.hstack([-25, x, 25])
    fig, ax = plt.subplots()

    ax.boxplot([x, x], sym='gs')
    ax.set_ylim((-30, 30))


@image_comparison(['boxplot_autorange_false_whiskers.png',
                   'boxplot_autorange_true_whiskers.png'],
                  style='default')
def test_boxplot_autorange_whiskers():
    # Randomness used for bootstrapping.
    np.random.seed(937)

    x = np.ones(140)
    x = np.hstack([0, x, 2])

    fig1, ax1 = plt.subplots()
    ax1.boxplot([x, x], bootstrap=10000, notch=1)
    ax1.set_ylim((-5, 5))

    fig2, ax2 = plt.subplots()
    ax2.boxplot([x, x], bootstrap=10000, notch=1, autorange=True)
    ax2.set_ylim((-5, 5))


def _rc_test_bxp_helper(ax, rc_dict):
    x = np.linspace(-7, 7, 140)
    x = np.hstack([-25, x, 25])
    with matplotlib.rc_context(rc_dict):
        ax.boxplot([x, x])
    return ax


@image_comparison(['boxplot_rc_parameters'],
                  savefig_kwarg={'dpi': 100}, remove_text=True,
                  tol=1, style='default')
def test_boxplot_rc_parameters():
    # Randomness used for bootstrapping.
    np.random.seed(937)

    fig, ax = plt.subplots(3)

    rc_axis0 = {
        'boxplot.notch': True,
        'boxplot.whiskers': [5, 95],
        'boxplot.bootstrap': 10000,

        'boxplot.flierprops.color': 'b',
        'boxplot.flierprops.marker': 'o',
        'boxplot.flierprops.markerfacecolor': 'g',
        'boxplot.flierprops.markeredgecolor': 'b',
        'boxplot.flierprops.markersize': 5,
        'boxplot.flierprops.linestyle': '--',
        'boxplot.flierprops.linewidth': 2.0,

        'boxplot.boxprops.color': 'r',
        'boxplot.boxprops.linewidth': 2.0,
        'boxplot.boxprops.linestyle': '--',

        'boxplot.capprops.color': 'c',
        'boxplot.capprops.linewidth': 2.0,
        'boxplot.capprops.linestyle': '--',

        'boxplot.medianprops.color': 'k',
        'boxplot.medianprops.linewidth': 2.0,
        'boxplot.medianprops.linestyle': '--',
    }

    rc_axis1 = {
        'boxplot.vertical': False,
        'boxplot.whiskers': [0, 100],
        'boxplot.patchartist': True,
    }

    rc_axis2 = {
        'boxplot.whiskers': 2.0,
        'boxplot.showcaps': False,
        'boxplot.showbox': False,
        'boxplot.showfliers': False,
        'boxplot.showmeans': True,
        'boxplot.meanline': True,

        'boxplot.meanprops.color': 'c',
        'boxplot.meanprops.linewidth': 2.0,
        'boxplot.meanprops.linestyle': '--',

        'boxplot.whiskerprops.color': 'r',
        'boxplot.whiskerprops.linewidth': 2.0,
        'boxplot.whiskerprops.linestyle': '-.',
    }
    dict_list = [rc_axis0, rc_axis1, rc_axis2]
    for axis, rc_axis in zip(ax, dict_list):
        _rc_test_bxp_helper(axis, rc_axis)

    assert (matplotlib.patches.PathPatch in
            [type(t) for t in ax[1].get_children()])


@image_comparison(['boxplot_with_CIarray.png'],
                  remove_text=True, savefig_kwarg={'dpi': 40}, style='default')
def test_boxplot_with_CIarray():
    # Randomness used for bootstrapping.
    np.random.seed(937)

    x = np.linspace(-7, 7, 140)
    x = np.hstack([-25, x, 25])
    fig = plt.figure()
    ax = fig.add_subplot()
    CIs = np.array([[-1.5, 3.], [-1., 3.5]])

    # show a boxplot with Matplotlib medians and confidence intervals, and
    # another with manual values
    ax.boxplot([x, x], bootstrap=10000, usermedians=[None, 1.0],
               conf_intervals=CIs, notch=1)
    ax.set_ylim((-30, 30))


@image_comparison(['boxplot_no_inverted_whisker.png'],
                  remove_text=True, savefig_kwarg={'dpi': 40}, style='default')
def test_boxplot_no_weird_whisker():
    x = np.array([3, 9000, 150, 88, 350, 200000, 1400, 960],
                 dtype=np.float64)
    ax1 = plt.axes()
    ax1.boxplot(x)
    ax1.set_yscale('log')
    ax1.yaxis.grid(False, which='minor')
    ax1.xaxis.grid(False)


def test_boxplot_bad_medians():
    x = np.linspace(-7, 7, 140)
    x = np.hstack([-25, x, 25])
    fig, ax = plt.subplots()
    with pytest.raises(ValueError):
        ax.boxplot(x, usermedians=[1, 2])
    with pytest.raises(ValueError):
        ax.boxplot([x, x], usermedians=[[1, 2], [1, 2]])


def test_boxplot_bad_ci():
    x = np.linspace(-7, 7, 140)
    x = np.hstack([-25, x, 25])
    fig, ax = plt.subplots()
    with pytest.raises(ValueError):
        ax.boxplot([x, x], conf_intervals=[[1, 2]])
    with pytest.raises(ValueError):
        ax.boxplot([x, x], conf_intervals=[[1, 2], [1]])


def test_boxplot_zorder():
    x = np.arange(10)
    fix, ax = plt.subplots()
    assert ax.boxplot(x)['boxes'][0].get_zorder() == 2
    assert ax.boxplot(x, zorder=10)['boxes'][0].get_zorder() == 10


def test_boxplot_marker_behavior():
    plt.rcParams['lines.marker'] = 's'
    plt.rcParams['boxplot.flierprops.marker'] = 'o'
    plt.rcParams['boxplot.meanprops.marker'] = '^'
    fig, ax = plt.subplots()
    test_data = np.arange(100)
    test_data[-1] = 150  # a flier point
    bxp_handle = ax.boxplot(test_data, showmeans=True)
    for bxp_lines in ['whiskers', 'caps', 'boxes', 'medians']:
        for each_line in bxp_handle[bxp_lines]:
            # Ensure that the rcParams['lines.marker'] is overridden by ''
            assert each_line.get_marker() == ''

    # Ensure that markers for fliers and means aren't overridden with ''
    assert bxp_handle['fliers'][0].get_marker() == 'o'
    assert bxp_handle['means'][0].get_marker() == '^'


@image_comparison(['boxplot_mod_artists_after_plotting.png'],
                  remove_text=True, savefig_kwarg={'dpi': 40}, style='default')
def test_boxplot_mod_artist_after_plotting():
    x = [0.15, 0.11, 0.06, 0.06, 0.12, 0.56, -0.56]
    fig, ax = plt.subplots()
    bp = ax.boxplot(x, sym="o")
    for key in bp:
        for obj in bp[key]:
            obj.set_color('green')


@image_comparison(['violinplot_vert_baseline.png',
                   'violinplot_vert_baseline.png'])
def test_vert_violinplot_baseline():
    # First 9 digits of frac(sqrt(2))
    np.random.seed(414213562)
    data = [np.random.normal(size=100) for i in range(4)]
    ax = plt.axes()
    ax.violinplot(data, positions=range(4), showmeans=0, showextrema=0,
                  showmedians=0)

    # Reuse testcase from above for a labeled data test
    data = {"d": data}
    fig, ax = plt.subplots()
    ax = plt.axes()
    ax.violinplot("d", positions=range(4), showmeans=0, showextrema=0,
                  showmedians=0, data=data)


@image_comparison(['violinplot_vert_showmeans.png'])
def test_vert_violinplot_showmeans():
    ax = plt.axes()
    # First 9 digits of frac(sqrt(3))
    np.random.seed(732050807)
    data = [np.random.normal(size=100) for i in range(4)]
    ax.violinplot(data, positions=range(4), showmeans=1, showextrema=0,
                  showmedians=0)


@image_comparison(['violinplot_vert_showextrema.png'])
def test_vert_violinplot_showextrema():
    ax = plt.axes()
    # First 9 digits of frac(sqrt(5))
    np.random.seed(236067977)
    data = [np.random.normal(size=100) for i in range(4)]
    ax.violinplot(data, positions=range(4), showmeans=0, showextrema=1,
                  showmedians=0)


@image_comparison(['violinplot_vert_showmedians.png'])
def test_vert_violinplot_showmedians():
    ax = plt.axes()
    # First 9 digits of frac(sqrt(7))
    np.random.seed(645751311)
    data = [np.random.normal(size=100) for i in range(4)]
    ax.violinplot(data, positions=range(4), showmeans=0, showextrema=0,
                  showmedians=1)


@image_comparison(['violinplot_vert_showall.png'])
def test_vert_violinplot_showall():
    ax = plt.axes()
    # First 9 digits of frac(sqrt(11))
    np.random.seed(316624790)
    data = [np.random.normal(size=100) for i in range(4)]
    ax.violinplot(data, positions=range(4), showmeans=1, showextrema=1,
                  showmedians=1,
                  quantiles=[[0.1, 0.9], [0.2, 0.8], [0.3, 0.7], [0.4, 0.6]])


@image_comparison(['violinplot_vert_custompoints_10.png'])
def test_vert_violinplot_custompoints_10():
    ax = plt.axes()
    # First 9 digits of frac(sqrt(13))
    np.random.seed(605551275)
    data = [np.random.normal(size=100) for i in range(4)]
    ax.violinplot(data, positions=range(4), showmeans=0, showextrema=0,
                  showmedians=0, points=10)


@image_comparison(['violinplot_vert_custompoints_200.png'])
def test_vert_violinplot_custompoints_200():
    ax = plt.axes()
    # First 9 digits of frac(sqrt(17))
    np.random.seed(123105625)
    data = [np.random.normal(size=100) for i in range(4)]
    ax.violinplot(data, positions=range(4), showmeans=0, showextrema=0,
                  showmedians=0, points=200)


@image_comparison(['violinplot_horiz_baseline.png'])
def test_horiz_violinplot_baseline():
    ax = plt.axes()
    # First 9 digits of frac(sqrt(19))
    np.random.seed(358898943)
    data = [np.random.normal(size=100) for i in range(4)]
    ax.violinplot(data, positions=range(4), vert=False, showmeans=0,
                  showextrema=0, showmedians=0)


@image_comparison(['violinplot_horiz_showmedians.png'])
def test_horiz_violinplot_showmedians():
    ax = plt.axes()
    # First 9 digits of frac(sqrt(23))
    np.random.seed(795831523)
    data = [np.random.normal(size=100) for i in range(4)]
    ax.violinplot(data, positions=range(4), vert=False, showmeans=0,
                  showextrema=0, showmedians=1)


@image_comparison(['violinplot_horiz_showmeans.png'])
def test_horiz_violinplot_showmeans():
    ax = plt.axes()
    # First 9 digits of frac(sqrt(29))
    np.random.seed(385164807)
    data = [np.random.normal(size=100) for i in range(4)]
    ax.violinplot(data, positions=range(4), vert=False, showmeans=1,
                  showextrema=0, showmedians=0)


@image_comparison(['violinplot_horiz_showextrema.png'])
def test_horiz_violinplot_showextrema():
    ax = plt.axes()
    # First 9 digits of frac(sqrt(31))
    np.random.seed(567764362)
    data = [np.random.normal(size=100) for i in range(4)]
    ax.violinplot(data, positions=range(4), vert=False, showmeans=0,
                  showextrema=1, showmedians=0)


@image_comparison(['violinplot_horiz_showall.png'])
def test_horiz_violinplot_showall():
    ax = plt.axes()
    # First 9 digits of frac(sqrt(37))
    np.random.seed(82762530)
    data = [np.random.normal(size=100) for i in range(4)]
    ax.violinplot(data, positions=range(4), vert=False, showmeans=1,
                  showextrema=1, showmedians=1,
                  quantiles=[[0.1, 0.9], [0.2, 0.8], [0.3, 0.7], [0.4, 0.6]])


@image_comparison(['violinplot_horiz_custompoints_10.png'])
def test_horiz_violinplot_custompoints_10():
    ax = plt.axes()
    # First 9 digits of frac(sqrt(41))
    np.random.seed(403124237)
    data = [np.random.normal(size=100) for i in range(4)]
    ax.violinplot(data, positions=range(4), vert=False, showmeans=0,
                  showextrema=0, showmedians=0, points=10)


@image_comparison(['violinplot_horiz_custompoints_200.png'])
def test_horiz_violinplot_custompoints_200():
    ax = plt.axes()
    # First 9 digits of frac(sqrt(43))
    np.random.seed(557438524)
    data = [np.random.normal(size=100) for i in range(4)]
    ax.violinplot(data, positions=range(4), vert=False, showmeans=0,
                  showextrema=0, showmedians=0, points=200)


def test_violinplot_bad_positions():
    ax = plt.axes()
    # First 9 digits of frac(sqrt(47))
    np.random.seed(855654600)
    data = [np.random.normal(size=100) for i in range(4)]
    with pytest.raises(ValueError):
        ax.violinplot(data, positions=range(5))


def test_violinplot_bad_widths():
    ax = plt.axes()
    # First 9 digits of frac(sqrt(53))
    np.random.seed(280109889)
    data = [np.random.normal(size=100) for i in range(4)]
    with pytest.raises(ValueError):
        ax.violinplot(data, positions=range(4), widths=[1, 2, 3])


def test_violinplot_bad_quantiles():
    ax = plt.axes()
    # First 9 digits of frac(sqrt(73))
    np.random.seed(544003745)
    data = [np.random.normal(size=100)]

    # Different size quantile list and plots
    with pytest.raises(ValueError):
        ax.violinplot(data, quantiles=[[0.1, 0.2], [0.5, 0.7]])


def test_violinplot_outofrange_quantiles():
    ax = plt.axes()
    # First 9 digits of frac(sqrt(79))
    np.random.seed(888194417)
    data = [np.random.normal(size=100)]

    # Quantile value above 100
    with pytest.raises(ValueError):
        ax.violinplot(data, quantiles=[[0.1, 0.2, 0.3, 1.05]])

    # Quantile value below 0
    with pytest.raises(ValueError):
        ax.violinplot(data, quantiles=[[-0.05, 0.2, 0.3, 0.75]])


@check_figures_equal(extensions=["png"])
def test_violinplot_single_list_quantiles(fig_test, fig_ref):
    # Ensures quantile list for 1D can be passed in as single list
    # First 9 digits of frac(sqrt(83))
    np.random.seed(110433579)
    data = [np.random.normal(size=100)]

    # Test image
    ax = fig_test.subplots()
    ax.violinplot(data, quantiles=[0.1, 0.3, 0.9])

    # Reference image
    ax = fig_ref.subplots()
    ax.violinplot(data, quantiles=[[0.1, 0.3, 0.9]])


@check_figures_equal(extensions=["png"])
def test_violinplot_pandas_series(fig_test, fig_ref, pd):
    np.random.seed(110433579)
    s1 = pd.Series(np.random.normal(size=7), index=[9, 8, 7, 6, 5, 4, 3])
    s2 = pd.Series(np.random.normal(size=9), index=list('ABCDEFGHI'))
    s3 = pd.Series(np.random.normal(size=11))
    fig_test.subplots().violinplot([s1, s2, s3])
    fig_ref.subplots().violinplot([s1.values, s2.values, s3.values])


def test_manage_xticks():
    _, ax = plt.subplots()
    ax.set_xlim(0, 4)
    old_xlim = ax.get_xlim()
    np.random.seed(0)
    y1 = np.random.normal(10, 3, 20)
    y2 = np.random.normal(3, 1, 20)
    ax.boxplot([y1, y2], positions=[1, 2], manage_ticks=False)
    new_xlim = ax.get_xlim()
    assert_array_equal(old_xlim, new_xlim)


def test_boxplot_not_single():
    fig, ax = plt.subplots()
    ax.boxplot(np.random.rand(100), positions=[3])
    ax.boxplot(np.random.rand(100), positions=[5])
    fig.canvas.draw()
    assert ax.get_xlim() == (2.5, 5.5)
    assert list(ax.get_xticks()) == [3, 5]
    assert [t.get_text() for t in ax.get_xticklabels()] == ["3", "5"]


def test_tick_space_size_0():
    # allow font size to be zero, which affects ticks when there is
    # no other text in the figure.
    plt.plot([0, 1], [0, 1])
    matplotlib.rcParams.update({'font.size': 0})
    b = io.BytesIO()
    plt.savefig(b, dpi=80, format='raw')


@image_comparison(['errorbar_basic', 'errorbar_mixed', 'errorbar_basic'])
def test_errorbar():
    x = np.arange(0.1, 4, 0.5)
    y = np.exp(-x)

    yerr = 0.1 + 0.2*np.sqrt(x)
    xerr = 0.1 + yerr

    # First illustrate basic pyplot interface, using defaults where possible.
    fig = plt.figure()
    ax = fig.gca()
    ax.errorbar(x, y, xerr=0.2, yerr=0.4)
    ax.set_title("Simplest errorbars, 0.2 in x, 0.4 in y")

    # Now switch to a more OO interface to exercise more features.
    fig, axs = plt.subplots(nrows=2, ncols=2, sharex=True)
    ax = axs[0, 0]
    ax.errorbar(x, y, yerr=yerr, fmt='o')
    ax.set_title('Vert. symmetric')

    # With 4 subplots, reduce the number of axis ticks to avoid crowding.
    ax.locator_params(nbins=4)

    ax = axs[0, 1]
    ax.errorbar(x, y, xerr=xerr, fmt='o', alpha=0.4)
    ax.set_title('Hor. symmetric w/ alpha')

    ax = axs[1, 0]
    ax.errorbar(x, y, yerr=[yerr, 2*yerr], xerr=[xerr, 2*xerr], fmt='--o')
    ax.set_title('H, V asymmetric')

    ax = axs[1, 1]
    ax.set_yscale('log')
    # Here we have to be careful to keep all y values positive:
    ylower = np.maximum(1e-2, y - yerr)
    yerr_lower = y - ylower

    ax.errorbar(x, y, yerr=[yerr_lower, 2*yerr], xerr=xerr,
                fmt='o', ecolor='g', capthick=2)
    ax.set_title('Mixed sym., log y')

    fig.suptitle('Variable errorbars')

    # Reuse the first testcase from above for a labeled data test
    data = {"x": x, "y": y}
    fig = plt.figure()
    ax = fig.gca()
    ax.errorbar("x", "y", xerr=0.2, yerr=0.4, data=data)
    ax.set_title("Simplest errorbars, 0.2 in x, 0.4 in y")


def test_errorbar_colorcycle():

    f, ax = plt.subplots()
    x = np.arange(10)
    y = 2*x

    e1, _, _ = ax.errorbar(x, y, c=None)
    e2, _, _ = ax.errorbar(x, 2*y, c=None)
    ln1, = ax.plot(x, 4*y)

    assert mcolors.to_rgba(e1.get_color()) == mcolors.to_rgba('C0')
    assert mcolors.to_rgba(e2.get_color()) == mcolors.to_rgba('C1')
    assert mcolors.to_rgba(ln1.get_color()) == mcolors.to_rgba('C2')


@check_figures_equal()
def test_errorbar_cycle_ecolor(fig_test, fig_ref):
    x = np.arange(0.1, 4, 0.5)
    y = [np.exp(-x+n) for n in range(4)]

    axt = fig_test.subplots()
    axr = fig_ref.subplots()

    for yi, color in zip(y, ['C0', 'C1', 'C2', 'C3']):
        axt.errorbar(x, yi, yerr=(yi * 0.25), linestyle='-',
                     marker='o', ecolor='black')
        axr.errorbar(x, yi, yerr=(yi * 0.25), linestyle='-',
                     marker='o', color=color, ecolor='black')


def test_errorbar_shape():
    fig = plt.figure()
    ax = fig.gca()

    x = np.arange(0.1, 4, 0.5)
    y = np.exp(-x)
    yerr1 = 0.1 + 0.2*np.sqrt(x)
    yerr = np.vstack((yerr1, 2*yerr1)).T
    xerr = 0.1 + yerr

    with pytest.raises(ValueError):
        ax.errorbar(x, y, yerr=yerr, fmt='o')
    with pytest.raises(ValueError):
        ax.errorbar(x, y, xerr=xerr, fmt='o')
    with pytest.raises(ValueError):
        ax.errorbar(x, y, yerr=yerr, xerr=xerr, fmt='o')


@image_comparison(['errorbar_limits'])
def test_errorbar_limits():
    x = np.arange(0.5, 5.5, 0.5)
    y = np.exp(-x)
    xerr = 0.1
    yerr = 0.2
    ls = 'dotted'

    fig, ax = plt.subplots()

    # standard error bars
    ax.errorbar(x, y, xerr=xerr, yerr=yerr, ls=ls, color='blue')

    # including upper limits
    uplims = np.zeros_like(x)
    uplims[[1, 5, 9]] = True
    ax.errorbar(x, y+0.5, xerr=xerr, yerr=yerr, uplims=uplims, ls=ls,
                color='green')

    # including lower limits
    lolims = np.zeros_like(x)
    lolims[[2, 4, 8]] = True
    ax.errorbar(x, y+1.0, xerr=xerr, yerr=yerr, lolims=lolims, ls=ls,
                color='red')

    # including upper and lower limits
    ax.errorbar(x, y+1.5, marker='o', ms=8, xerr=xerr, yerr=yerr,
                lolims=lolims, uplims=uplims, ls=ls, color='magenta')

    # including xlower and xupper limits
    xerr = 0.2
    yerr = np.full_like(x, 0.2)
    yerr[[3, 6]] = 0.3
    xlolims = lolims
    xuplims = uplims
    lolims = np.zeros_like(x)
    uplims = np.zeros_like(x)
    lolims[[6]] = True
    uplims[[3]] = True
    ax.errorbar(x, y+2.1, marker='o', ms=8, xerr=xerr, yerr=yerr,
                xlolims=xlolims, xuplims=xuplims, uplims=uplims,
                lolims=lolims, ls='none', mec='blue', capsize=0,
                color='cyan')
    ax.set_xlim((0, 5.5))
    ax.set_title('Errorbar upper and lower limits')


def test_errobar_nonefmt():
    # Check that passing 'none' as a format still plots errorbars
    x = np.arange(5)
    y = np.arange(5)

    plotline, _, barlines = plt.errorbar(x, y, xerr=1, yerr=1, fmt='none')
    assert plotline is None
    for errbar in barlines:
        assert np.all(errbar.get_color() == mcolors.to_rgba('C0'))


@check_figures_equal(extensions=['png'])
def test_errorbar_with_prop_cycle(fig_test, fig_ref):
    ax = fig_ref.subplots()
    ax.errorbar(x=[2, 4, 10], y=[0, 1, 2], yerr=0.5,
                ls='--', marker='s', mfc='k')
    ax.errorbar(x=[2, 4, 10], y=[2, 3, 4], yerr=0.5, color='tab:green',
                ls=':', marker='s', mfc='y')
    ax.errorbar(x=[2, 4, 10], y=[4, 5, 6], yerr=0.5, fmt='tab:blue',
                ls='-.', marker='o', mfc='c')
    ax.set_xlim(1, 11)

    _cycle = cycler(ls=['--', ':', '-.'], marker=['s', 's', 'o'],
                    mfc=['k', 'y', 'c'], color=['b', 'g', 'r'])
    plt.rc("axes", prop_cycle=_cycle)
    ax = fig_test.subplots()
    ax.errorbar(x=[2, 4, 10], y=[0, 1, 2], yerr=0.5)
    ax.errorbar(x=[2, 4, 10], y=[2, 3, 4], yerr=0.5, color='tab:green')
    ax.errorbar(x=[2, 4, 10], y=[4, 5, 6], yerr=0.5, fmt='tab:blue')
    ax.set_xlim(1, 11)


@check_figures_equal()
def test_errorbar_offsets(fig_test, fig_ref):
    x = np.linspace(0, 1, 15)
    y = x * (1-x)
    yerr = y/6

    ax_ref = fig_ref.subplots()
    ax_test = fig_test.subplots()

    for color, shift in zip('rgbk', [0, 0, 2, 7]):
        y += .02

        # Using feature in question
        ax_test.errorbar(x, y, yerr, errorevery=(shift, 4),
                         capsize=4, c=color)

        # Using manual errorbars
        # n.b. errorbar draws the main plot at z=2.1 by default
        ax_ref.plot(x, y, c=color, zorder=2.1)
        ax_ref.errorbar(x[shift::4], y[shift::4], yerr[shift::4],
                        capsize=4, c=color, fmt='none')


@image_comparison(['hist_stacked_stepfilled', 'hist_stacked_stepfilled'])
def test_hist_stacked_stepfilled():
    # make some data
    d1 = np.linspace(1, 3, 20)
    d2 = np.linspace(0, 10, 50)
    fig = plt.figure()
    ax = fig.add_subplot()
    ax.hist((d1, d2), histtype="stepfilled", stacked=True)

    # Reuse testcase from above for a labeled data test
    data = {"x": (d1, d2)}
    fig = plt.figure()
    ax = fig.add_subplot()
    ax.hist("x", histtype="stepfilled", stacked=True, data=data)


@image_comparison(['hist_offset'])
def test_hist_offset():
    # make some data
    d1 = np.linspace(0, 10, 50)
    d2 = np.linspace(1, 3, 20)
    fig = plt.figure()
    ax = fig.add_subplot()
    ax.hist(d1, bottom=5)
    ax.hist(d2, bottom=15)


@image_comparison(['hist_step.png'], remove_text=True)
def test_hist_step():
    # make some data
    d1 = np.linspace(1, 3, 20)
    fig = plt.figure()
    ax = fig.add_subplot()
    ax.hist(d1, histtype="step")
    ax.set_ylim(0, 10)
    ax.set_xlim(-1, 5)


@image_comparison(['hist_step_horiz.png'])
def test_hist_step_horiz():
    # make some data
    d1 = np.linspace(0, 10, 50)
    d2 = np.linspace(1, 3, 20)
    fig = plt.figure()
    ax = fig.add_subplot()
    ax.hist((d1, d2), histtype="step", orientation="horizontal")


@image_comparison(['hist_stacked_weights'])
def test_hist_stacked_weighted():
    # make some data
    d1 = np.linspace(0, 10, 50)
    d2 = np.linspace(1, 3, 20)
    w1 = np.linspace(0.01, 3.5, 50)
    w2 = np.linspace(0.05, 2., 20)
    fig = plt.figure()
    ax = fig.add_subplot()
    ax.hist((d1, d2), weights=(w1, w2), histtype="stepfilled", stacked=True)


@pytest.mark.parametrize("use_line_collection", [True, False],
                         ids=['w/ line collection', 'w/o line collection'])
@image_comparison(['stem.png'], style='mpl20', remove_text=True)
def test_stem(use_line_collection):
    x = np.linspace(0.1, 2 * np.pi, 100)

    fig, ax = plt.subplots()
    # Label is a single space to force a legend to be drawn, but to avoid any
    # text being drawn
    ax.stem(x, np.cos(x),
            linefmt='C2-.', markerfmt='k+', basefmt='C1-.', label=' ',
            use_line_collection=use_line_collection)
    ax.legend()


def test_stem_args():
    fig, ax = plt.subplots()

    x = list(range(10))
    y = list(range(10))

    # Test the call signatures
    ax.stem(y)
    ax.stem(x, y)
    ax.stem(x, y, 'r--')
    ax.stem(x, y, 'r--', basefmt='b--')


def test_stem_dates():
    fig, ax = plt.subplots(1, 1)
    xs = [dateutil.parser.parse("2013-9-28 11:00:00"),
          dateutil.parser.parse("2013-9-28 12:00:00")]
    ys = [100, 200]
    ax.stem(xs, ys, "*-")


@pytest.mark.parametrize("use_line_collection", [True, False],
                         ids=['w/ line collection', 'w/o line collection'])
@image_comparison(['stem_orientation.png'], style='mpl20', remove_text=True)
def test_stem_orientation(use_line_collection):
    x = np.linspace(0.1, 2*np.pi, 50)

    fig, ax = plt.subplots()
    ax.stem(x, np.cos(x),
            linefmt='C2-.', markerfmt='kx', basefmt='C1-.',
            use_line_collection=use_line_collection, orientation='horizontal')


@image_comparison(['hist_stacked_stepfilled_alpha'])
def test_hist_stacked_stepfilled_alpha():
    # make some data
    d1 = np.linspace(1, 3, 20)
    d2 = np.linspace(0, 10, 50)
    fig = plt.figure()
    ax = fig.add_subplot()
    ax.hist((d1, d2), histtype="stepfilled", stacked=True, alpha=0.5)


@image_comparison(['hist_stacked_step'])
def test_hist_stacked_step():
    # make some data
    d1 = np.linspace(1, 3, 20)
    d2 = np.linspace(0, 10, 50)
    fig = plt.figure()
    ax = fig.add_subplot()
    ax.hist((d1, d2), histtype="step", stacked=True)


@image_comparison(['hist_stacked_normed'])
def test_hist_stacked_density():
    # make some data
    d1 = np.linspace(1, 3, 20)
    d2 = np.linspace(0, 10, 50)
    fig, ax = plt.subplots()
    ax.hist((d1, d2), stacked=True, density=True)


@image_comparison(['hist_step_bottom.png'], remove_text=True)
def test_hist_step_bottom():
    # make some data
    d1 = np.linspace(1, 3, 20)
    fig = plt.figure()
    ax = fig.add_subplot()
    ax.hist(d1, bottom=np.arange(10), histtype="stepfilled")


def test_hist_stepfilled_geometry():
    bins = [0, 1, 2, 3]
    data = [0, 0, 1, 1, 1, 2]
    _, _, (polygon, ) = plt.hist(data,
                                 bins=bins,
                                 histtype='stepfilled')
    xy = [[0, 0], [0, 2], [1, 2], [1, 3], [2, 3], [2, 1], [3, 1],
          [3, 0], [2, 0], [2, 0], [1, 0], [1, 0], [0, 0]]
    assert_array_equal(polygon.get_xy(), xy)


def test_hist_step_geometry():
    bins = [0, 1, 2, 3]
    data = [0, 0, 1, 1, 1, 2]
    _, _, (polygon, ) = plt.hist(data,
                                 bins=bins,
                                 histtype='step')
    xy = [[0, 0], [0, 2], [1, 2], [1, 3], [2, 3], [2, 1], [3, 1], [3, 0]]
    assert_array_equal(polygon.get_xy(), xy)


def test_hist_stepfilled_bottom_geometry():
    bins = [0, 1, 2, 3]
    data = [0, 0, 1, 1, 1, 2]
    _, _, (polygon, ) = plt.hist(data,
                                 bins=bins,
                                 bottom=[1, 2, 1.5],
                                 histtype='stepfilled')
    xy = [[0, 1], [0, 3], [1, 3], [1, 5], [2, 5], [2, 2.5], [3, 2.5],
          [3, 1.5], [2, 1.5], [2, 2], [1, 2], [1, 1], [0, 1]]
    assert_array_equal(polygon.get_xy(), xy)


def test_hist_step_bottom_geometry():
    bins = [0, 1, 2, 3]
    data = [0, 0, 1, 1, 1, 2]
    _, _, (polygon, ) = plt.hist(data,
                                 bins=bins,
                                 bottom=[1, 2, 1.5],
                                 histtype='step')
    xy = [[0, 1], [0, 3], [1, 3], [1, 5], [2, 5], [2, 2.5], [3, 2.5], [3, 1.5]]
    assert_array_equal(polygon.get_xy(), xy)


def test_hist_stacked_stepfilled_geometry():
    bins = [0, 1, 2, 3]
    data_1 = [0, 0, 1, 1, 1, 2]
    data_2 = [0, 1, 2]
    _, _, patches = plt.hist([data_1, data_2],
                             bins=bins,
                             stacked=True,
                             histtype='stepfilled')

    assert len(patches) == 2

    polygon,  = patches[0]
    xy = [[0, 0], [0, 2], [1, 2], [1, 3], [2, 3], [2, 1], [3, 1],
          [3, 0], [2, 0], [2, 0], [1, 0], [1, 0], [0, 0]]
    assert_array_equal(polygon.get_xy(), xy)

    polygon,  = patches[1]
    xy = [[0, 2], [0, 3], [1, 3], [1, 4], [2, 4], [2, 2], [3, 2],
          [3, 1], [2, 1], [2, 3], [1, 3], [1, 2], [0, 2]]
    assert_array_equal(polygon.get_xy(), xy)


def test_hist_stacked_step_geometry():
    bins = [0, 1, 2, 3]
    data_1 = [0, 0, 1, 1, 1, 2]
    data_2 = [0, 1, 2]
    _, _, patches = plt.hist([data_1, data_2],
                             bins=bins,
                             stacked=True,
                             histtype='step')

    assert len(patches) == 2

    polygon,  = patches[0]
    xy = [[0, 0], [0, 2], [1, 2], [1, 3], [2, 3], [2, 1], [3, 1], [3, 0]]
    assert_array_equal(polygon.get_xy(), xy)

    polygon,  = patches[1]
    xy = [[0, 2], [0, 3], [1, 3], [1, 4], [2, 4], [2, 2], [3, 2], [3, 1]]
    assert_array_equal(polygon.get_xy(), xy)


def test_hist_stacked_stepfilled_bottom_geometry():
    bins = [0, 1, 2, 3]
    data_1 = [0, 0, 1, 1, 1, 2]
    data_2 = [0, 1, 2]
    _, _, patches = plt.hist([data_1, data_2],
                             bins=bins,
                             stacked=True,
                             bottom=[1, 2, 1.5],
                             histtype='stepfilled')

    assert len(patches) == 2

    polygon,  = patches[0]
    xy = [[0, 1], [0, 3], [1, 3], [1, 5], [2, 5], [2, 2.5], [3, 2.5],
          [3, 1.5], [2, 1.5], [2, 2], [1, 2], [1, 1], [0, 1]]
    assert_array_equal(polygon.get_xy(), xy)

    polygon,  = patches[1]
    xy = [[0, 3], [0, 4], [1, 4], [1, 6], [2, 6], [2, 3.5], [3, 3.5],
          [3, 2.5], [2, 2.5], [2, 5], [1, 5], [1, 3], [0, 3]]
    assert_array_equal(polygon.get_xy(), xy)


def test_hist_stacked_step_bottom_geometry():
    bins = [0, 1, 2, 3]
    data_1 = [0, 0, 1, 1, 1, 2]
    data_2 = [0, 1, 2]
    _, _, patches = plt.hist([data_1, data_2],
                             bins=bins,
                             stacked=True,
                             bottom=[1, 2, 1.5],
                             histtype='step')

    assert len(patches) == 2

    polygon,  = patches[0]
    xy = [[0, 1], [0, 3], [1, 3], [1, 5], [2, 5], [2, 2.5], [3, 2.5], [3, 1.5]]
    assert_array_equal(polygon.get_xy(), xy)

    polygon,  = patches[1]
    xy = [[0, 3], [0, 4], [1, 4], [1, 6], [2, 6], [2, 3.5], [3, 3.5], [3, 2.5]]
    assert_array_equal(polygon.get_xy(), xy)


@image_comparison(['hist_stacked_bar'])
def test_hist_stacked_bar():
    # make some data
    d = [[100, 100, 100, 100, 200, 320, 450, 80, 20, 600, 310, 800],
         [20, 23, 50, 11, 100, 420], [120, 120, 120, 140, 140, 150, 180],
         [60, 60, 60, 60, 300, 300, 5, 5, 5, 5, 10, 300],
         [555, 555, 555, 30, 30, 30, 30, 30, 100, 100, 100, 100, 30, 30],
         [30, 30, 30, 30, 400, 400, 400, 400, 400, 400, 400, 400]]
    colors = [(0.5759849696758961, 1.0, 0.0), (0.0, 1.0, 0.350624650815206),
              (0.0, 1.0, 0.6549834156005998), (0.0, 0.6569064625276622, 1.0),
              (0.28302699607823545, 0.0, 1.0), (0.6849123462299822, 0.0, 1.0)]
    labels = ['green', 'orange', ' yellow', 'magenta', 'black']
    fig = plt.figure()
    ax = fig.add_subplot()
    ax.hist(d, bins=10, histtype='barstacked', align='mid', color=colors,
            label=labels)
    ax.legend(loc='upper right', bbox_to_anchor=(1.0, 1.0), ncol=1)


def test_hist_barstacked_bottom_unchanged():
    b = np.array([10, 20])
    plt.hist([[0, 1], [0, 1]], 2, histtype="barstacked", bottom=b)
    assert b.tolist() == [10, 20]


def test_hist_emptydata():
    fig = plt.figure()
    ax = fig.add_subplot()
    ax.hist([[], range(10), range(10)], histtype="step")


def test_hist_labels():
    # test singleton labels OK
    fig, ax = plt.subplots()
    l = ax.hist([0, 1], label=0)
    assert l[2][0].get_label() == '0'
    l = ax.hist([0, 1], label=[0])
    assert l[2][0].get_label() == '0'
    l = ax.hist([0, 1], label=None)
    assert l[2][0].get_label() == '_nolegend_'
    l = ax.hist([0, 1], label='0')
    assert l[2][0].get_label() == '0'
    l = ax.hist([0, 1], label='00')
    assert l[2][0].get_label() == '00'


@image_comparison(['transparent_markers'], remove_text=True)
def test_transparent_markers():
    np.random.seed(0)
    data = np.random.random(50)

    fig = plt.figure()
    ax = fig.add_subplot()
    ax.plot(data, 'D', mfc='none', markersize=100)


@image_comparison(['rgba_markers'], remove_text=True)
def test_rgba_markers():
    fig, axs = plt.subplots(ncols=2)
    rcolors = [(1, 0, 0, 1), (1, 0, 0, 0.5)]
    bcolors = [(0, 0, 1, 1), (0, 0, 1, 0.5)]
    alphas = [None, 0.2]
    kw = dict(ms=100, mew=20)
    for i, alpha in enumerate(alphas):
        for j, rcolor in enumerate(rcolors):
            for k, bcolor in enumerate(bcolors):
                axs[i].plot(j+1, k+1, 'o', mfc=bcolor, mec=rcolor,
                            alpha=alpha, **kw)
                axs[i].plot(j+1, k+3, 'x', mec=rcolor, alpha=alpha, **kw)
    for ax in axs:
        ax.axis([-1, 4, 0, 5])


@image_comparison(['mollweide_grid'], remove_text=True)
def test_mollweide_grid():
    # test that both horizontal and vertical gridlines appear on the Mollweide
    # projection
    fig = plt.figure()
    ax = fig.add_subplot(projection='mollweide')
    ax.grid()


def test_mollweide_forward_inverse_closure():
    # test that the round-trip Mollweide forward->inverse transformation is an
    # approximate identity
    fig = plt.figure()
    ax = fig.add_subplot(projection='mollweide')

    # set up 1-degree grid in longitude, latitude
    lon = np.linspace(-np.pi, np.pi, 360)
    lat = np.linspace(-np.pi / 2.0, np.pi / 2.0, 180)
    lon, lat = np.meshgrid(lon, lat)
    ll = np.vstack((lon.flatten(), lat.flatten())).T

    # perform forward transform
    xy = ax.transProjection.transform(ll)

    # perform inverse transform
    ll2 = ax.transProjection.inverted().transform(xy)

    # compare
    np.testing.assert_array_almost_equal(ll, ll2, 3)


def test_mollweide_inverse_forward_closure():
    # test that the round-trip Mollweide inverse->forward transformation is an
    # approximate identity
    fig = plt.figure()
    ax = fig.add_subplot(projection='mollweide')

    # set up grid in x, y
    x = np.linspace(0, 1, 500)
    x, y = np.meshgrid(x, x)
    xy = np.vstack((x.flatten(), y.flatten())).T

    # perform inverse transform
    ll = ax.transProjection.inverted().transform(xy)

    # perform forward transform
    xy2 = ax.transProjection.transform(ll)

    # compare
    np.testing.assert_array_almost_equal(xy, xy2, 3)


@image_comparison(['test_alpha'], remove_text=True)
def test_alpha():
    np.random.seed(0)
    data = np.random.random(50)

    fig = plt.figure()
    ax = fig.add_subplot()

    # alpha=.5 markers, solid line
    ax.plot(data, '-D', color=[1, 0, 0], mfc=[1, 0, 0, .5],
            markersize=20, lw=10)

    # everything solid by kwarg
    ax.plot(data + 2, '-D', color=[1, 0, 0, .5], mfc=[1, 0, 0, .5],
            markersize=20, lw=10,
            alpha=1)

    # everything alpha=.5 by kwarg
    ax.plot(data + 4, '-D', color=[1, 0, 0], mfc=[1, 0, 0],
            markersize=20, lw=10,
            alpha=.5)

    # everything alpha=.5 by colors
    ax.plot(data + 6, '-D', color=[1, 0, 0, .5], mfc=[1, 0, 0, .5],
            markersize=20, lw=10)

    # alpha=.5 line, solid markers
    ax.plot(data + 8, '-D', color=[1, 0, 0, .5], mfc=[1, 0, 0],
            markersize=20, lw=10)


@image_comparison(['eventplot', 'eventplot'], remove_text=True)
def test_eventplot():
    np.random.seed(0)

    data1 = np.random.random([32, 20]).tolist()
    data2 = np.random.random([6, 20]).tolist()
    data = data1 + data2
    num_datasets = len(data)

    colors1 = [[0, 1, .7]] * len(data1)
    colors2 = [[1, 0, 0],
               [0, 1, 0],
               [0, 0, 1],
               [1, .75, 0],
               [1, 0, 1],
               [0, 1, 1]]
    colors = colors1 + colors2

    lineoffsets1 = 12 + np.arange(0, len(data1)) * .33
    lineoffsets2 = [-15, -3, 1, 1.5, 6, 10]
    lineoffsets = lineoffsets1.tolist() + lineoffsets2

    linelengths1 = [.33] * len(data1)
    linelengths2 = [5, 2, 1, 1, 3, 1.5]
    linelengths = linelengths1 + linelengths2

    fig = plt.figure()
    axobj = fig.add_subplot()
    colls = axobj.eventplot(data, colors=colors, lineoffsets=lineoffsets,
                            linelengths=linelengths)

    num_collections = len(colls)
    assert num_collections == num_datasets

    # Reuse testcase from above for a labeled data test
    data = {"pos": data, "c": colors, "lo": lineoffsets, "ll": linelengths}
    fig = plt.figure()
    axobj = fig.add_subplot()
    colls = axobj.eventplot("pos", colors="c", lineoffsets="lo",
                            linelengths="ll", data=data)
    num_collections = len(colls)
    assert num_collections == num_datasets


@image_comparison(['test_eventplot_defaults.png'], remove_text=True)
def test_eventplot_defaults():
    """
    test that eventplot produces the correct output given the default params
    (see bug #3728)
    """
    np.random.seed(0)

    data1 = np.random.random([32, 20]).tolist()
    data2 = np.random.random([6, 20]).tolist()
    data = data1 + data2

    fig = plt.figure()
    axobj = fig.add_subplot()
    axobj.eventplot(data)


@pytest.mark.parametrize(('colors'), [
    ('0.5',),  # string color with multiple characters: not OK before #8193 fix
    ('tab:orange', 'tab:pink', 'tab:cyan', 'bLacK'),  # case-insensitive
    ('red', (0, 1, 0), None, (1, 0, 1, 0.5)),  # a tricky case mixing types
])
def test_eventplot_colors(colors):
    """Test the *colors* parameter of eventplot. Inspired by issue #8193."""
    data = [[i] for i in range(4)]  # 4 successive events of different nature

    # Build the list of the expected colors
    expected = [c if c is not None else 'C0' for c in colors]
    # Convert the list into an array of RGBA values
    # NB: ['rgbk'] is not a valid argument for to_rgba_array, while 'rgbk' is.
    if len(expected) == 1:
        expected = expected[0]
    expected = np.broadcast_to(mcolors.to_rgba_array(expected), (len(data), 4))

    fig, ax = plt.subplots()
    if len(colors) == 1:  # tuple with a single string (like '0.5' or 'rgbk')
        colors = colors[0]
    collections = ax.eventplot(data, colors=colors)

    for coll, color in zip(collections, expected):
        assert_allclose(coll.get_color(), color)


@image_comparison(['test_eventplot_problem_kwargs.png'], remove_text=True)
def test_eventplot_problem_kwargs(recwarn):
    """
    test that 'singular' versions of LineCollection props raise an
    IgnoredKeywordWarning rather than overriding the 'plural' versions (e.g.
    to prevent 'color' from overriding 'colors', see issue #4297)
    """
    np.random.seed(0)

    data1 = np.random.random([20]).tolist()
    data2 = np.random.random([10]).tolist()
    data = [data1, data2]

    fig = plt.figure()
    axobj = fig.add_subplot()

    axobj.eventplot(data,
                    colors=['r', 'b'],
                    color=['c', 'm'],
                    linewidths=[2, 1],
                    linewidth=[1, 2],
                    linestyles=['solid', 'dashed'],
                    linestyle=['dashdot', 'dotted'])

    # check that three IgnoredKeywordWarnings were raised
    assert len(recwarn) == 3
    assert all(issubclass(wi.category, MatplotlibDeprecationWarning)
               for wi in recwarn)


def test_empty_eventplot():
    fig, ax = plt.subplots(1, 1)
    ax.eventplot([[]], colors=[(0.0, 0.0, 0.0, 0.0)])
    plt.draw()


@pytest.mark.parametrize('data', [[[]], [[], [0, 1]], [[0, 1], []]])
@pytest.mark.parametrize(
    'orientation', ['_empty', 'vertical', 'horizontal', None, 'none'])
def test_eventplot_orientation(data, orientation):
    """Introduced when fixing issue #6412."""
    opts = {} if orientation == "_empty" else {'orientation': orientation}
    fig, ax = plt.subplots(1, 1)
    with (pytest.warns(MatplotlibDeprecationWarning)
          if orientation in [None, 'none'] else nullcontext()):
        ax.eventplot(data, **opts)
    plt.draw()


@image_comparison(['marker_styles.png'], remove_text=True)
def test_marker_styles():
    fig = plt.figure()
    ax = fig.add_subplot()
    for y, marker in enumerate(sorted(matplotlib.markers.MarkerStyle.markers,
                                      key=lambda x: str(type(x))+str(x))):
        ax.plot((y % 2)*5 + np.arange(10)*10, np.ones(10)*10*y, linestyle='',
                marker=marker, markersize=10+y/5, label=marker)


@image_comparison(['rc_markerfill.png'])
def test_markers_fillstyle_rcparams():
    fig, ax = plt.subplots()
    x = np.arange(7)
    for idx, (style, marker) in enumerate(
            [('top', 's'), ('bottom', 'o'), ('none', '^')]):
        matplotlib.rcParams['markers.fillstyle'] = style
        ax.plot(x+idx, marker=marker)


@image_comparison(['vertex_markers.png'], remove_text=True)
def test_vertex_markers():
    data = list(range(10))
    marker_as_tuple = ((-1, -1), (1, -1), (1, 1), (-1, 1))
    marker_as_list = [(-1, -1), (1, -1), (1, 1), (-1, 1)]
    fig = plt.figure()
    ax = fig.add_subplot()
    ax.plot(data, linestyle='', marker=marker_as_tuple, mfc='k')
    ax.plot(data[::-1], linestyle='', marker=marker_as_list, mfc='b')
    ax.set_xlim([-1, 10])
    ax.set_ylim([-1, 10])


@image_comparison(['vline_hline_zorder', 'errorbar_zorder'],
                  tol=0 if platform.machine() == 'x86_64' else 0.02)
def test_eb_line_zorder():
    x = list(range(10))

    # First illustrate basic pyplot interface, using defaults where possible.
    fig = plt.figure()
    ax = fig.gca()
    ax.plot(x, lw=10, zorder=5)
    ax.axhline(1, color='red', lw=10, zorder=1)
    ax.axhline(5, color='green', lw=10, zorder=10)
    ax.axvline(7, color='m', lw=10, zorder=7)
    ax.axvline(2, color='k', lw=10, zorder=3)

    ax.set_title("axvline and axhline zorder test")

    # Now switch to a more OO interface to exercise more features.
    fig = plt.figure()
    ax = fig.gca()
    x = list(range(10))
    y = np.zeros(10)
    yerr = list(range(10))
    ax.errorbar(x, y, yerr=yerr, zorder=5, lw=5, color='r')
    for j in range(10):
        ax.axhline(j, lw=5, color='k', zorder=j)
        ax.axhline(-j, lw=5, color='k', zorder=j)

    ax.set_title("errorbar zorder test")


@check_figures_equal()
def test_axline(fig_test, fig_ref):
    ax = fig_test.subplots()
    ax.set(xlim=(-1, 1), ylim=(-1, 1))
    ax.axline((0, 0), (1, 1))
    ax.axline((0, 0), (1, 0), color='C1')
    ax.axline((0, 0.5), (1, 0.5), color='C2')
    # slopes
    ax.axline((-0.7, -0.5), slope=0, color='C3')
    ax.axline((1, -0.5), slope=-0.5, color='C4')
    ax.axline((-0.5, 1), slope=float('inf'), color='C5')

    ax = fig_ref.subplots()
    ax.set(xlim=(-1, 1), ylim=(-1, 1))
    ax.plot([-1, 1], [-1, 1])
    ax.axhline(0, color='C1')
    ax.axhline(0.5, color='C2')
    # slopes
    ax.axhline(-0.5, color='C3')
    ax.plot([-1, 1], [0.5, -0.5], color='C4')
    ax.axvline(-0.5, color='C5')


def test_axline_args():
    """Exactly one of *xy2* and *slope* must be specified."""
    fig, ax = plt.subplots()
    with pytest.raises(TypeError):
        ax.axline((0, 0))  # missing second parameter
    with pytest.raises(TypeError):
        ax.axline((0, 0), (1, 1), slope=1)  # redundant parameters
    ax.set_xscale('log')
    with pytest.raises(TypeError):
        ax.axline((0, 0), slope=1)
    ax.set_xscale('linear')
    ax.set_yscale('log')
    with pytest.raises(TypeError):
        ax.axline((0, 0), slope=1)


@image_comparison(['vlines_basic', 'vlines_with_nan', 'vlines_masked'],
                  extensions=['png'])
def test_vlines():
    # normal
    x1 = [2, 3, 4, 5, 7]
    y1 = [2, -6, 3, 8, 2]
    fig1, ax1 = plt.subplots()
    ax1.vlines(x1, 0, y1, colors='g', linewidth=5)

    # GH #7406
    x2 = [2, 3, 4, 5, 6, 7]
    y2 = [2, -6, 3, 8, np.nan, 2]
    fig2, (ax2, ax3, ax4) = plt.subplots(nrows=3, figsize=(4, 8))
    ax2.vlines(x2, 0, y2, colors='g', linewidth=5)

    x3 = [2, 3, 4, 5, 6, 7]
    y3 = [np.nan, 2, -6, 3, 8, 2]
    ax3.vlines(x3, 0, y3, colors='r', linewidth=3, linestyle='--')

    x4 = [2, 3, 4, 5, 6, 7]
    y4 = [np.nan, 2, -6, 3, 8, np.nan]
    ax4.vlines(x4, 0, y4, colors='k', linewidth=2)

    # tweak the x-axis so we can see the lines better
    for ax in [ax1, ax2, ax3, ax4]:
        ax.set_xlim(0, 10)

    # check that the y-lims are all automatically the same
    assert ax1.get_ylim() == ax2.get_ylim()
    assert ax1.get_ylim() == ax3.get_ylim()
    assert ax1.get_ylim() == ax4.get_ylim()

    fig3, ax5 = plt.subplots()
    x5 = np.ma.masked_equal([2, 4, 6, 8, 10, 12], 8)
    ymin5 = np.ma.masked_equal([0, 1, -1, 0, 2, 1], 2)
    ymax5 = np.ma.masked_equal([13, 14, 15, 16, 17, 18], 18)
    ax5.vlines(x5, ymin5, ymax5, colors='k', linewidth=2)
    ax5.set_xlim(0, 15)


def test_vlines_default():
    fig, ax = plt.subplots()
    with mpl.rc_context({'lines.color': 'red'}):
        lines = ax.vlines(0.5, 0, 1)
        assert mpl.colors.same_color(lines.get_color(), 'red')


@image_comparison(['hlines_basic', 'hlines_with_nan', 'hlines_masked'],
                  extensions=['png'])
def test_hlines():
    # normal
    y1 = [2, 3, 4, 5, 7]
    x1 = [2, -6, 3, 8, 2]
    fig1, ax1 = plt.subplots()
    ax1.hlines(y1, 0, x1, colors='g', linewidth=5)

    # GH #7406
    y2 = [2, 3, 4, 5, 6, 7]
    x2 = [2, -6, 3, 8, np.nan, 2]
    fig2, (ax2, ax3, ax4) = plt.subplots(nrows=3, figsize=(4, 8))
    ax2.hlines(y2, 0, x2, colors='g', linewidth=5)

    y3 = [2, 3, 4, 5, 6, 7]
    x3 = [np.nan, 2, -6, 3, 8, 2]
    ax3.hlines(y3, 0, x3, colors='r', linewidth=3, linestyle='--')

    y4 = [2, 3, 4, 5, 6, 7]
    x4 = [np.nan, 2, -6, 3, 8, np.nan]
    ax4.hlines(y4, 0, x4, colors='k', linewidth=2)

    # tweak the y-axis so we can see the lines better
    for ax in [ax1, ax2, ax3, ax4]:
        ax.set_ylim(0, 10)

    # check that the x-lims are all automatically the same
    assert ax1.get_xlim() == ax2.get_xlim()
    assert ax1.get_xlim() == ax3.get_xlim()
    assert ax1.get_xlim() == ax4.get_xlim()

    fig3, ax5 = plt.subplots()
    y5 = np.ma.masked_equal([2, 4, 6, 8, 10, 12], 8)
    xmin5 = np.ma.masked_equal([0, 1, -1, 0, 2, 1], 2)
    xmax5 = np.ma.masked_equal([13, 14, 15, 16, 17, 18], 18)
    ax5.hlines(y5, xmin5, xmax5, colors='k', linewidth=2)
    ax5.set_ylim(0, 15)


def test_hlines_default():
    fig, ax = plt.subplots()
    with mpl.rc_context({'lines.color': 'red'}):
        lines = ax.hlines(0.5, 0, 1)
        assert mpl.colors.same_color(lines.get_color(), 'red')


@pytest.mark.parametrize('data', [[1, 2, 3, np.nan, 5],
                                  np.ma.masked_equal([1, 2, 3, 4, 5], 4)])
@check_figures_equal(extensions=["png"])
def test_lines_with_colors(fig_test, fig_ref, data):
    test_colors = ['red', 'green', 'blue', 'purple', 'orange']
    fig_test.add_subplot(2, 1, 1).vlines(data, 0, 1,
                                         colors=test_colors, linewidth=5)
    fig_test.add_subplot(2, 1, 2).hlines(data, 0, 1,
                                         colors=test_colors, linewidth=5)

    expect_xy = [1, 2, 3, 5]
    expect_color = ['red', 'green', 'blue', 'orange']
    fig_ref.add_subplot(2, 1, 1).vlines(expect_xy, 0, 1,
                                        colors=expect_color, linewidth=5)
    fig_ref.add_subplot(2, 1, 2).hlines(expect_xy, 0, 1,
                                        colors=expect_color, linewidth=5)


@image_comparison(['step_linestyle', 'step_linestyle'], remove_text=True)
def test_step_linestyle():
    x = y = np.arange(10)

    # First illustrate basic pyplot interface, using defaults where possible.
    fig, ax_lst = plt.subplots(2, 2)
    ax_lst = ax_lst.flatten()

    ln_styles = ['-', '--', '-.', ':']

    for ax, ls in zip(ax_lst, ln_styles):
        ax.step(x, y, lw=5, linestyle=ls, where='pre')
        ax.step(x, y + 1, lw=5, linestyle=ls, where='mid')
        ax.step(x, y + 2, lw=5, linestyle=ls, where='post')
        ax.set_xlim([-1, 5])
        ax.set_ylim([-1, 7])

    # Reuse testcase from above for a labeled data test
    data = {"X": x, "Y0": y, "Y1": y+1, "Y2": y+2}
    fig, ax_lst = plt.subplots(2, 2)
    ax_lst = ax_lst.flatten()
    ln_styles = ['-', '--', '-.', ':']
    for ax, ls in zip(ax_lst, ln_styles):
        ax.step("X", "Y0", lw=5, linestyle=ls, where='pre', data=data)
        ax.step("X", "Y1", lw=5, linestyle=ls, where='mid', data=data)
        ax.step("X", "Y2", lw=5, linestyle=ls, where='post', data=data)
        ax.set_xlim([-1, 5])
        ax.set_ylim([-1, 7])


@image_comparison(['mixed_collection'], remove_text=True)
def test_mixed_collection():
    # First illustrate basic pyplot interface, using defaults where possible.
    fig, ax = plt.subplots()

    c = mpatches.Circle((8, 8), radius=4, facecolor='none', edgecolor='green')

    # PDF can optimize this one
    p1 = mpl.collections.PatchCollection([c], match_original=True)
    p1.set_offsets([[0, 0], [24, 24]])
    p1.set_linewidths([1, 5])

    # PDF can't optimize this one, because the alpha of the edge changes
    p2 = mpl.collections.PatchCollection([c], match_original=True)
    p2.set_offsets([[48, 0], [-32, -16]])
    p2.set_linewidths([1, 5])
    p2.set_edgecolors([[0, 0, 0.1, 1.0], [0, 0, 0.1, 0.5]])

    ax.patch.set_color('0.5')
    ax.add_collection(p1)
    ax.add_collection(p2)

    ax.set_xlim(0, 16)
    ax.set_ylim(0, 16)


def test_subplot_key_hash():
    ax = plt.subplot(np.int32(5), np.int64(1), 1)
    ax.twinx()
    assert ax.get_subplotspec().get_geometry() == (5, 1, 0, 0)


@image_comparison(
    ["specgram_freqs.png", "specgram_freqs_linear.png",
     "specgram_noise.png", "specgram_noise_linear.png"],
    remove_text=True, tol=0.07, style="default")
def test_specgram():
    """Test axes.specgram in default (psd) mode."""

    # use former defaults to match existing baseline image
    matplotlib.rcParams['image.interpolation'] = 'nearest'

    n = 1000
    Fs = 10.

    fstims = [[Fs/4, Fs/5, Fs/11], [Fs/4.7, Fs/5.6, Fs/11.9]]
    NFFT_freqs = int(10 * Fs / np.min(fstims))
    x = np.arange(0, n, 1/Fs)
    y_freqs = np.concatenate(
        np.sin(2 * np.pi * np.multiply.outer(fstims, x)).sum(axis=1))

    NFFT_noise = int(10 * Fs / 11)
    np.random.seed(0)
    y_noise = np.concatenate([np.random.standard_normal(n), np.random.rand(n)])

    all_sides = ["default", "onesided", "twosided"]
    for y, NFFT in [(y_freqs, NFFT_freqs), (y_noise, NFFT_noise)]:
        noverlap = NFFT // 2
        pad_to = int(2 ** np.ceil(np.log2(NFFT)))
        for ax, sides in zip(plt.figure().subplots(3), all_sides):
            ax.specgram(y, NFFT=NFFT, Fs=Fs, noverlap=noverlap,
                        pad_to=pad_to, sides=sides)
        for ax, sides in zip(plt.figure().subplots(3), all_sides):
            ax.specgram(y, NFFT=NFFT, Fs=Fs, noverlap=noverlap,
                        pad_to=pad_to, sides=sides,
                        scale="linear", norm=matplotlib.colors.LogNorm())


@image_comparison(
    ["specgram_magnitude_freqs.png", "specgram_magnitude_freqs_linear.png",
     "specgram_magnitude_noise.png", "specgram_magnitude_noise_linear.png"],
    remove_text=True, tol=0.07, style="default")
def test_specgram_magnitude():
    """Test axes.specgram in magnitude mode."""

    # use former defaults to match existing baseline image
    matplotlib.rcParams['image.interpolation'] = 'nearest'

    n = 1000
    Fs = 10.

    fstims = [[Fs/4, Fs/5, Fs/11], [Fs/4.7, Fs/5.6, Fs/11.9]]
    NFFT_freqs = int(100 * Fs / np.min(fstims))
    x = np.arange(0, n, 1/Fs)
    y = np.sin(2 * np.pi * np.multiply.outer(fstims, x)).sum(axis=1)
    y[:, -1] = 1
    y_freqs = np.hstack(y)

    NFFT_noise = int(10 * Fs / 11)
    np.random.seed(0)
    y_noise = np.concatenate([np.random.standard_normal(n), np.random.rand(n)])

    all_sides = ["default", "onesided", "twosided"]
    for y, NFFT in [(y_freqs, NFFT_freqs), (y_noise, NFFT_noise)]:
        noverlap = NFFT // 2
        pad_to = int(2 ** np.ceil(np.log2(NFFT)))
        for ax, sides in zip(plt.figure().subplots(3), all_sides):
            ax.specgram(y, NFFT=NFFT, Fs=Fs, noverlap=noverlap,
                        pad_to=pad_to, sides=sides, mode="magnitude")
        for ax, sides in zip(plt.figure().subplots(3), all_sides):
            ax.specgram(y, NFFT=NFFT, Fs=Fs, noverlap=noverlap,
                        pad_to=pad_to, sides=sides, mode="magnitude",
                        scale="linear", norm=matplotlib.colors.LogNorm())


@image_comparison(
    ["specgram_angle_freqs.png", "specgram_phase_freqs.png",
     "specgram_angle_noise.png", "specgram_phase_noise.png"],
    remove_text=True, tol=0.07, style="default")
def test_specgram_angle():
    """Test axes.specgram in angle and phase modes."""

    # use former defaults to match existing baseline image
    matplotlib.rcParams['image.interpolation'] = 'nearest'

    n = 1000
    Fs = 10.

    fstims = [[Fs/4, Fs/5, Fs/11], [Fs/4.7, Fs/5.6, Fs/11.9]]
    NFFT_freqs = int(10 * Fs / np.min(fstims))
    x = np.arange(0, n, 1/Fs)
    y = np.sin(2 * np.pi * np.multiply.outer(fstims, x)).sum(axis=1)
    y[:, -1] = 1
    y_freqs = np.hstack(y)

    NFFT_noise = int(10 * Fs / 11)
    np.random.seed(0)
    y_noise = np.concatenate([np.random.standard_normal(n), np.random.rand(n)])

    all_sides = ["default", "onesided", "twosided"]
    for y, NFFT in [(y_freqs, NFFT_freqs), (y_noise, NFFT_noise)]:
        noverlap = NFFT // 2
        pad_to = int(2 ** np.ceil(np.log2(NFFT)))
        for mode in ["angle", "phase"]:
            for ax, sides in zip(plt.figure().subplots(3), all_sides):
                ax.specgram(y, NFFT=NFFT, Fs=Fs, noverlap=noverlap,
                            pad_to=pad_to, sides=sides, mode=mode)
                with pytest.raises(ValueError):
                    ax.specgram(y, NFFT=NFFT, Fs=Fs, noverlap=noverlap,
                                pad_to=pad_to, sides=sides, mode=mode,
                                scale="dB")


def test_specgram_fs_none():
    """Test axes.specgram when Fs is None, should not throw error."""
    spec, freqs, t, im = plt.specgram(np.ones(300), Fs=None)
    xmin, xmax, freq0, freq1 = im.get_extent()
    assert xmin == 32 and xmax == 96


@check_figures_equal(extensions=["png"])
def test_specgram_origin_rcparam(fig_test, fig_ref):
    """Test specgram ignores image.origin rcParam and uses origin 'upper'."""
    t = np.arange(500)
    signal = np.sin(t)

    plt.rcParams["image.origin"] = 'upper'

    # Reference: First graph using default origin in imshow (upper),
    fig_ref.subplots().specgram(signal)

    # Try to overwrite the setting trying to flip the specgram
    plt.rcParams["image.origin"] = 'lower'

    # Test: origin='lower' should be ignored
    fig_test.subplots().specgram(signal)


def test_specgram_origin_kwarg():
    """Ensure passing origin as a kwarg raises a TypeError."""
    t = np.arange(500)
    signal = np.sin(t)

    with pytest.raises(TypeError):
        plt.specgram(signal, origin='lower')


@image_comparison(
    ["psd_freqs.png", "csd_freqs.png", "psd_noise.png", "csd_noise.png"],
    remove_text=True, tol=0.002)
def test_psd_csd():
    n = 10000
    Fs = 100.

    fstims = [[Fs/4, Fs/5, Fs/11], [Fs/4.7, Fs/5.6, Fs/11.9]]
    NFFT_freqs = int(1000 * Fs / np.min(fstims))
    x = np.arange(0, n, 1/Fs)
    ys_freqs = np.sin(2 * np.pi * np.multiply.outer(fstims, x)).sum(axis=1)

    NFFT_noise = int(1000 * Fs / 11)
    np.random.seed(0)
    ys_noise = [np.random.standard_normal(n), np.random.rand(n)]

    all_kwargs = [{"sides": "default"},
                  {"sides": "onesided", "return_line": False},
                  {"sides": "twosided", "return_line": True}]
    for ys, NFFT in [(ys_freqs, NFFT_freqs), (ys_noise, NFFT_noise)]:
        noverlap = NFFT // 2
        pad_to = int(2 ** np.ceil(np.log2(NFFT)))
        for ax, kwargs in zip(plt.figure().subplots(3), all_kwargs):
            ret = ax.psd(np.concatenate(ys), NFFT=NFFT, Fs=Fs,
                         noverlap=noverlap, pad_to=pad_to, **kwargs)
            assert len(ret) == 2 + kwargs.get("return_line", False)
            ax.set(xlabel="", ylabel="")
        for ax, kwargs in zip(plt.figure().subplots(3), all_kwargs):
            ret = ax.csd(*ys, NFFT=NFFT, Fs=Fs,
                         noverlap=noverlap, pad_to=pad_to, **kwargs)
            assert len(ret) == 2 + kwargs.get("return_line", False)
            ax.set(xlabel="", ylabel="")


@image_comparison(
    ["magnitude_spectrum_freqs_linear.png",
     "magnitude_spectrum_freqs_dB.png",
     "angle_spectrum_freqs.png",
     "phase_spectrum_freqs.png",
     "magnitude_spectrum_noise_linear.png",
     "magnitude_spectrum_noise_dB.png",
     "angle_spectrum_noise.png",
     "phase_spectrum_noise.png"],
    remove_text=True)
def test_spectrum():
    n = 10000
    Fs = 100.

    fstims1 = [Fs/4, Fs/5, Fs/11]
    NFFT = int(1000 * Fs / min(fstims1))
    pad_to = int(2 ** np.ceil(np.log2(NFFT)))

    x = np.arange(0, n, 1/Fs)
    y_freqs = ((np.sin(2 * np.pi * np.outer(x, fstims1)) * 10**np.arange(3))
               .sum(axis=1))
    np.random.seed(0)
    y_noise = np.hstack([np.random.standard_normal(n), np.random.rand(n)]) - .5

    all_sides = ["default", "onesided", "twosided"]
    kwargs = {"Fs": Fs, "pad_to": pad_to}
    for y in [y_freqs, y_noise]:
        for ax, sides in zip(plt.figure().subplots(3), all_sides):
            spec, freqs, line = ax.magnitude_spectrum(y, sides=sides, **kwargs)
            ax.set(xlabel="", ylabel="")
        for ax, sides in zip(plt.figure().subplots(3), all_sides):
            spec, freqs, line = ax.magnitude_spectrum(y, sides=sides, **kwargs,
                                                      scale="dB")
            ax.set(xlabel="", ylabel="")
        for ax, sides in zip(plt.figure().subplots(3), all_sides):
            spec, freqs, line = ax.angle_spectrum(y, sides=sides, **kwargs)
            ax.set(xlabel="", ylabel="")
        for ax, sides in zip(plt.figure().subplots(3), all_sides):
            spec, freqs, line = ax.phase_spectrum(y, sides=sides, **kwargs)
            ax.set(xlabel="", ylabel="")


@image_comparison(['twin_spines.png'], remove_text=True)
def test_twin_spines():

    def make_patch_spines_invisible(ax):
        ax.set_frame_on(True)
        ax.patch.set_visible(False)
        for sp in ax.spines.values():
            sp.set_visible(False)

    fig = plt.figure(figsize=(4, 3))
    fig.subplots_adjust(right=0.75)

    host = fig.add_subplot()
    par1 = host.twinx()
    par2 = host.twinx()

    # Offset the right spine of par2.  The ticks and label have already been
    # placed on the right by twinx above.
    par2.spines["right"].set_position(("axes", 1.2))
    # Having been created by twinx, par2 has its frame off, so the line of
    # its detached spine is invisible.  First, activate the frame but make
    # the patch and spines invisible.
    make_patch_spines_invisible(par2)
    # Second, show the right spine.
    par2.spines["right"].set_visible(True)

    p1, = host.plot([0, 1, 2], [0, 1, 2], "b-")
    p2, = par1.plot([0, 1, 2], [0, 3, 2], "r-")
    p3, = par2.plot([0, 1, 2], [50, 30, 15], "g-")

    host.set_xlim(0, 2)
    host.set_ylim(0, 2)
    par1.set_ylim(0, 4)
    par2.set_ylim(1, 65)

    host.yaxis.label.set_color(p1.get_color())
    par1.yaxis.label.set_color(p2.get_color())
    par2.yaxis.label.set_color(p3.get_color())

    tkw = dict(size=4, width=1.5)
    host.tick_params(axis='y', colors=p1.get_color(), **tkw)
    par1.tick_params(axis='y', colors=p2.get_color(), **tkw)
    par2.tick_params(axis='y', colors=p3.get_color(), **tkw)
    host.tick_params(axis='x', **tkw)


@image_comparison(['twin_spines_on_top.png', 'twin_spines_on_top.png'],
                  remove_text=True)
def test_twin_spines_on_top():
    matplotlib.rcParams['axes.linewidth'] = 48.0
    matplotlib.rcParams['lines.linewidth'] = 48.0

    fig = plt.figure()
    ax1 = fig.add_subplot(1, 1, 1)

    data = np.array([[1000, 1100, 1200, 1250],
                     [310, 301, 360, 400]])

    ax2 = ax1.twinx()

    ax1.plot(data[0], data[1]/1E3, color='#BEAED4')
    ax1.fill_between(data[0], data[1]/1E3, color='#BEAED4', alpha=.8)

    ax2.plot(data[0], data[1]/1E3, color='#7FC97F')
    ax2.fill_between(data[0], data[1]/1E3, color='#7FC97F', alpha=.5)

    # Reuse testcase from above for a labeled data test
    data = {"i": data[0], "j": data[1]/1E3}
    fig = plt.figure()
    ax1 = fig.add_subplot(1, 1, 1)
    ax2 = ax1.twinx()
    ax1.plot("i", "j", color='#BEAED4', data=data)
    ax1.fill_between("i", "j", color='#BEAED4', alpha=.8, data=data)
    ax2.plot("i", "j", color='#7FC97F', data=data)
    ax2.fill_between("i", "j", color='#7FC97F', alpha=.5, data=data)


def test_rcparam_grid_minor():
    orig_grid = matplotlib.rcParams['axes.grid']
    orig_locator = matplotlib.rcParams['axes.grid.which']

    matplotlib.rcParams['axes.grid'] = True

    values = (
        (('both'), (True, True)),
        (('major'), (True, False)),
        (('minor'), (False, True))
        )

    for locator, result in values:
        matplotlib.rcParams['axes.grid.which'] = locator
        fig, ax = plt.subplots()
        assert (ax.xaxis._gridOnMajor, ax.xaxis._gridOnMinor) == result

    matplotlib.rcParams['axes.grid'] = orig_grid
    matplotlib.rcParams['axes.grid.which'] = orig_locator


def test_vline_limit():
    fig = plt.figure()
    ax = fig.gca()
    ax.axvline(0.5)
    ax.plot([-0.1, 0, 0.2, 0.1])
    (ymin, ymax) = ax.get_ylim()
    assert_allclose(ax.get_ylim(), (-.1, .2))


@pytest.mark.parametrize('fv, fh, args', [[plt.axvline, plt.axhline, (1,)],
                                          [plt.axvspan, plt.axhspan, (1, 1)]])
def test_axline_minmax(fv, fh, args):
    bad_lim = matplotlib.dates.num2date(1)
    # Check vertical functions
    with pytest.raises(ValueError, match='ymin must be a single scalar value'):
        fv(*args, ymin=bad_lim, ymax=1)
    with pytest.raises(ValueError, match='ymax must be a single scalar value'):
        fv(*args, ymin=1, ymax=bad_lim)
    # Check horizontal functions
    with pytest.raises(ValueError, match='xmin must be a single scalar value'):
        fh(*args, xmin=bad_lim, xmax=1)
    with pytest.raises(ValueError, match='xmax must be a single scalar value'):
        fh(*args, xmin=1, xmax=bad_lim)


def test_empty_shared_subplots():
    # empty plots with shared axes inherit limits from populated plots
    fig, axs = plt.subplots(nrows=1, ncols=2, sharex=True, sharey=True)
    axs[0].plot([1, 2, 3], [2, 4, 6])
    x0, x1 = axs[1].get_xlim()
    y0, y1 = axs[1].get_ylim()
    assert x0 <= 1
    assert x1 >= 3
    assert y0 <= 2
    assert y1 >= 6


def test_shared_with_aspect_1():
    # allow sharing one axis
    for adjustable in ['box', 'datalim']:
        fig, axs = plt.subplots(nrows=2, sharex=True)
        axs[0].set_aspect(2, adjustable=adjustable, share=True)
        assert axs[1].get_aspect() == 2
        assert axs[1].get_adjustable() == adjustable

        fig, axs = plt.subplots(nrows=2, sharex=True)
        axs[0].set_aspect(2, adjustable=adjustable)
        assert axs[1].get_aspect() == 'auto'


def test_shared_with_aspect_2():
    # Share 2 axes only with 'box':
    fig, axs = plt.subplots(nrows=2, sharex=True, sharey=True)
    axs[0].set_aspect(2, share=True)
    axs[0].plot([1, 2], [3, 4])
    axs[1].plot([3, 4], [1, 2])
    plt.draw()  # Trigger apply_aspect().
    assert axs[0].get_xlim() == axs[1].get_xlim()
    assert axs[0].get_ylim() == axs[1].get_ylim()


def test_shared_with_aspect_3():
    # Different aspect ratios:
    for adjustable in ['box', 'datalim']:
        fig, axs = plt.subplots(nrows=2, sharey=True)
        axs[0].set_aspect(2, adjustable=adjustable)
        axs[1].set_aspect(0.5, adjustable=adjustable)
        axs[0].plot([1, 2], [3, 4])
        axs[1].plot([3, 4], [1, 2])
        plt.draw()  # Trigger apply_aspect().
        assert axs[0].get_xlim() != axs[1].get_xlim()
        assert axs[0].get_ylim() == axs[1].get_ylim()
        fig_aspect = fig.bbox_inches.height / fig.bbox_inches.width
        for ax in axs:
            p = ax.get_position()
            box_aspect = p.height / p.width
            lim_aspect = ax.viewLim.height / ax.viewLim.width
            expected = fig_aspect * box_aspect / lim_aspect
            assert round(expected, 4) == round(ax.get_aspect(), 4)


@pytest.mark.parametrize('twin', ('x', 'y'))
def test_twin_with_aspect(twin):
    fig, ax = plt.subplots()
    # test twinx or twiny
    ax_twin = getattr(ax, 'twin{}'.format(twin))()
    ax.set_aspect(5)
    ax_twin.set_aspect(2)
    assert_array_equal(ax.bbox.extents,
                       ax_twin.bbox.extents)


def test_relim_visible_only():
    x1 = (0., 10.)
    y1 = (0., 10.)
    x2 = (-10., 20.)
    y2 = (-10., 30.)

    fig = matplotlib.figure.Figure()
    ax = fig.add_subplot()
    ax.plot(x1, y1)
    assert ax.get_xlim() == x1
    assert ax.get_ylim() == y1
    l = ax.plot(x2, y2)
    assert ax.get_xlim() == x2
    assert ax.get_ylim() == y2
    l[0].set_visible(False)
    assert ax.get_xlim() == x2
    assert ax.get_ylim() == y2

    ax.relim(visible_only=True)
    ax.autoscale_view()

    assert ax.get_xlim() == x1
    assert ax.get_ylim() == y1


def test_text_labelsize():
    """
    tests for issue #1172
    """
    fig = plt.figure()
    ax = fig.gca()
    ax.tick_params(labelsize='large')
    ax.tick_params(direction='out')


@image_comparison(['pie_default.png'])
def test_pie_default():
    # The slices will be ordered and plotted counter-clockwise.
    labels = 'Frogs', 'Hogs', 'Dogs', 'Logs'
    sizes = [15, 30, 45, 10]
    colors = ['yellowgreen', 'gold', 'lightskyblue', 'lightcoral']
    explode = (0, 0.1, 0, 0)  # only "explode" the 2nd slice (i.e. 'Hogs')
    fig1, ax1 = plt.subplots(figsize=(8, 6))
    ax1.pie(sizes, explode=explode, labels=labels, colors=colors,
            autopct='%1.1f%%', shadow=True, startangle=90)


@image_comparison(['pie_linewidth_0', 'pie_linewidth_0', 'pie_linewidth_0'],
                  extensions=['png'])
def test_pie_linewidth_0():
    # The slices will be ordered and plotted counter-clockwise.
    labels = 'Frogs', 'Hogs', 'Dogs', 'Logs'
    sizes = [15, 30, 45, 10]
    colors = ['yellowgreen', 'gold', 'lightskyblue', 'lightcoral']
    explode = (0, 0.1, 0, 0)  # only "explode" the 2nd slice (i.e. 'Hogs')

    plt.pie(sizes, explode=explode, labels=labels, colors=colors,
            autopct='%1.1f%%', shadow=True, startangle=90,
            wedgeprops={'linewidth': 0})
    # Set aspect ratio to be equal so that pie is drawn as a circle.
    plt.axis('equal')

    # Reuse testcase from above for a labeled data test
    data = {"l": labels, "s": sizes, "c": colors, "ex": explode}
    fig = plt.figure()
    ax = fig.gca()
    ax.pie("s", explode="ex", labels="l", colors="c",
           autopct='%1.1f%%', shadow=True, startangle=90,
           wedgeprops={'linewidth': 0}, data=data)
    ax.axis('equal')

    # And again to test the pyplot functions which should also be able to be
    # called with a data kwarg
    plt.figure()
    plt.pie("s", explode="ex", labels="l", colors="c",
            autopct='%1.1f%%', shadow=True, startangle=90,
            wedgeprops={'linewidth': 0}, data=data)
    plt.axis('equal')


@image_comparison(['pie_center_radius.png'])
def test_pie_center_radius():
    # The slices will be ordered and plotted counter-clockwise.
    labels = 'Frogs', 'Hogs', 'Dogs', 'Logs'
    sizes = [15, 30, 45, 10]
    colors = ['yellowgreen', 'gold', 'lightskyblue', 'lightcoral']
    explode = (0, 0.1, 0, 0)  # only "explode" the 2nd slice (i.e. 'Hogs')

    plt.pie(sizes, explode=explode, labels=labels, colors=colors,
            autopct='%1.1f%%', shadow=True, startangle=90,
            wedgeprops={'linewidth': 0}, center=(1, 2), radius=1.5)

    plt.annotate("Center point", xy=(1, 2), xytext=(1, 1.5),
                 arrowprops=dict(arrowstyle="->",
                                 connectionstyle="arc3"))
    # Set aspect ratio to be equal so that pie is drawn as a circle.
    plt.axis('equal')


@image_comparison(['pie_linewidth_2.png'])
def test_pie_linewidth_2():
    # The slices will be ordered and plotted counter-clockwise.
    labels = 'Frogs', 'Hogs', 'Dogs', 'Logs'
    sizes = [15, 30, 45, 10]
    colors = ['yellowgreen', 'gold', 'lightskyblue', 'lightcoral']
    explode = (0, 0.1, 0, 0)  # only "explode" the 2nd slice (i.e. 'Hogs')

    plt.pie(sizes, explode=explode, labels=labels, colors=colors,
            autopct='%1.1f%%', shadow=True, startangle=90,
            wedgeprops={'linewidth': 2})
    # Set aspect ratio to be equal so that pie is drawn as a circle.
    plt.axis('equal')


@image_comparison(['pie_ccw_true.png'])
def test_pie_ccw_true():
    # The slices will be ordered and plotted counter-clockwise.
    labels = 'Frogs', 'Hogs', 'Dogs', 'Logs'
    sizes = [15, 30, 45, 10]
    colors = ['yellowgreen', 'gold', 'lightskyblue', 'lightcoral']
    explode = (0, 0.1, 0, 0)  # only "explode" the 2nd slice (i.e. 'Hogs')

    plt.pie(sizes, explode=explode, labels=labels, colors=colors,
            autopct='%1.1f%%', shadow=True, startangle=90,
            counterclock=True)
    # Set aspect ratio to be equal so that pie is drawn as a circle.
    plt.axis('equal')


@image_comparison(['pie_frame_grid.png'])
def test_pie_frame_grid():
    # The slices will be ordered and plotted counter-clockwise.
    labels = 'Frogs', 'Hogs', 'Dogs', 'Logs'
    sizes = [15, 30, 45, 10]
    colors = ['yellowgreen', 'gold', 'lightskyblue', 'lightcoral']
    # only "explode" the 2nd slice (i.e. 'Hogs')
    explode = (0, 0.1, 0, 0)

    plt.pie(sizes, explode=explode, labels=labels, colors=colors,
            autopct='%1.1f%%', shadow=True, startangle=90,
            wedgeprops={'linewidth': 0},
            frame=True, center=(2, 2))

    plt.pie(sizes[::-1], explode=explode, labels=labels, colors=colors,
            autopct='%1.1f%%', shadow=True, startangle=90,
            wedgeprops={'linewidth': 0},
            frame=True, center=(5, 2))

    plt.pie(sizes, explode=explode[::-1], labels=labels, colors=colors,
            autopct='%1.1f%%', shadow=True, startangle=90,
            wedgeprops={'linewidth': 0},
            frame=True, center=(3, 5))
    # Set aspect ratio to be equal so that pie is drawn as a circle.
    plt.axis('equal')


@image_comparison(['pie_rotatelabels_true.png'])
def test_pie_rotatelabels_true():
    # The slices will be ordered and plotted counter-clockwise.
    labels = 'Hogwarts', 'Frogs', 'Dogs', 'Logs'
    sizes = [15, 30, 45, 10]
    colors = ['yellowgreen', 'gold', 'lightskyblue', 'lightcoral']
    explode = (0, 0.1, 0, 0)  # only "explode" the 2nd slice (i.e. 'Hogs')

    plt.pie(sizes, explode=explode, labels=labels, colors=colors,
            autopct='%1.1f%%', shadow=True, startangle=90,
            rotatelabels=True)
    # Set aspect ratio to be equal so that pie is drawn as a circle.
    plt.axis('equal')


@image_comparison(['pie_no_label.png'])
def test_pie_nolabel_but_legend():
    labels = 'Frogs', 'Hogs', 'Dogs', 'Logs'
    sizes = [15, 30, 45, 10]
    colors = ['yellowgreen', 'gold', 'lightskyblue', 'lightcoral']
    explode = (0, 0.1, 0, 0)  # only "explode" the 2nd slice (i.e. 'Hogs')
    plt.pie(sizes, explode=explode, labels=labels, colors=colors,
            autopct='%1.1f%%', shadow=True, startangle=90, labeldistance=None,
            rotatelabels=True)
    plt.axis('equal')
    plt.ylim(-1.2, 1.2)
    plt.legend()


def test_pie_textprops():
    data = [23, 34, 45]
    labels = ["Long name 1", "Long name 2", "Long name 3"]

    textprops = dict(horizontalalignment="center",
                     verticalalignment="top",
                     rotation=90,
                     rotation_mode="anchor",
                     size=12, color="red")

    _, texts, autopct = plt.gca().pie(data, labels=labels, autopct='%.2f',
                                      textprops=textprops)
    for labels in [texts, autopct]:
        for tx in labels:
            assert tx.get_ha() == textprops["horizontalalignment"]
            assert tx.get_va() == textprops["verticalalignment"]
            assert tx.get_rotation() == textprops["rotation"]
            assert tx.get_rotation_mode() == textprops["rotation_mode"]
            assert tx.get_size() == textprops["size"]
            assert tx.get_color() == textprops["color"]


def test_pie_get_negative_values():
    # Test the ValueError raised when feeding negative values into axes.pie
    fig, ax = plt.subplots()
    with pytest.raises(ValueError):
        ax.pie([5, 5, -3], explode=[0, .1, .2])


def test_normalize_kwarg_warn_pie():
    fig, ax = plt.subplots()
    with pytest.warns(MatplotlibDeprecationWarning):
        ax.pie(x=[0], normalize=None)


def test_normalize_kwarg_pie():
    fig, ax = plt.subplots()
    x = [0.3, 0.3, 0.1]
    t1 = ax.pie(x=x, normalize=True)
    assert abs(t1[0][-1].theta2 - 360.) < 1e-3
    t2 = ax.pie(x=x, normalize=False)
    assert abs(t2[0][-1].theta2 - 360.) > 1e-3


@image_comparison(['set_get_ticklabels.png'])
def test_set_get_ticklabels():
    # test issue 2246
    fig, ax = plt.subplots(2)
    ha = ['normal', 'set_x/yticklabels']

    ax[0].plot(np.arange(10))
    ax[0].set_title(ha[0])

    ax[1].plot(np.arange(10))
    ax[1].set_title(ha[1])

    # set ticklabel to 1 plot in normal way
    ax[0].set_xticks(range(10))
    ax[0].set_yticks(range(10))
    ax[0].set_xticklabels(['a', 'b', 'c', 'd'] + 6 * [''])
    ax[0].set_yticklabels(['11', '12', '13', '14'] + 6 * [''])

    # set ticklabel to the other plot, expect the 2 plots have same label
    # setting pass get_ticklabels return value as ticklabels argument
    ax[1].set_xticks(ax[0].get_xticks())
    ax[1].set_yticks(ax[0].get_yticks())
    ax[1].set_xticklabels(ax[0].get_xticklabels())
    ax[1].set_yticklabels(ax[0].get_yticklabels())


def test_subsampled_ticklabels():
    # test issue 11937
    fig, ax = plt.subplots()
    ax.plot(np.arange(10))
    ax.xaxis.set_ticks(np.arange(10) + 0.1)
    ax.locator_params(nbins=5)
    ax.xaxis.set_ticklabels([c for c in "bcdefghijk"])
    plt.draw()
    labels = [t.get_text() for t in ax.xaxis.get_ticklabels()]
    assert labels == ['b', 'd', 'f', 'h', 'j']


def test_mismatched_ticklabels():
    fig, ax = plt.subplots()
    ax.plot(np.arange(10))
    ax.xaxis.set_ticks([1.5, 2.5])
    with pytest.raises(ValueError):
        ax.xaxis.set_ticklabels(['a', 'b', 'c'])


def test_empty_ticks_fixed_loc():
    # Smoke test that [] can be used to unset all tick labels
    fig, ax = plt.subplots()
    ax.bar([1, 2], [1, 2])
    ax.set_xticks([1, 2])
    ax.set_xticklabels([])


@image_comparison(['retain_tick_visibility.png'])
def test_retain_tick_visibility():
    fig, ax = plt.subplots()
    plt.plot([0, 1, 2], [0, -1, 4])
    plt.setp(ax.get_yticklabels(), visible=False)
    ax.tick_params(axis="y", which="both", length=0)


def test_tick_label_update():
    # test issue 9397

    fig, ax = plt.subplots()

    # Set up a dummy formatter
    def formatter_func(x, pos):
        return "unit value" if x == 1 else ""
    ax.xaxis.set_major_formatter(plt.FuncFormatter(formatter_func))

    # Force some of the x-axis ticks to be outside of the drawn range
    ax.set_xticks([-1, 0, 1, 2, 3])
    ax.set_xlim(-0.5, 2.5)

    ax.figure.canvas.draw()
    tick_texts = [tick.get_text() for tick in ax.xaxis.get_ticklabels()]
    assert tick_texts == ["", "", "unit value", "", ""]


@image_comparison(['o_marker_path_snap.png'], savefig_kwarg={'dpi': 72})
def test_o_marker_path_snap():
    fig, ax = plt.subplots()
    ax.margins(.1)
    for ms in range(1, 15):
        ax.plot([1, 2, ], np.ones(2) + ms, 'o', ms=ms)

    for ms in np.linspace(1, 10, 25):
        ax.plot([3, 4, ], np.ones(2) + ms, 'o', ms=ms)


def test_margins():
    # test all ways margins can be called
    data = [1, 10]
    xmin = 0.0
    xmax = len(data) - 1.0
    ymin = min(data)
    ymax = max(data)

    fig1, ax1 = plt.subplots(1, 1)
    ax1.plot(data)
    ax1.margins(1)
    assert ax1.margins() == (1, 1)
    assert ax1.get_xlim() == (xmin - (xmax - xmin) * 1,
                              xmax + (xmax - xmin) * 1)
    assert ax1.get_ylim() == (ymin - (ymax - ymin) * 1,
                              ymax + (ymax - ymin) * 1)

    fig2, ax2 = plt.subplots(1, 1)
    ax2.plot(data)
    ax2.margins(0.5, 2)
    assert ax2.margins() == (0.5, 2)
    assert ax2.get_xlim() == (xmin - (xmax - xmin) * 0.5,
                              xmax + (xmax - xmin) * 0.5)
    assert ax2.get_ylim() == (ymin - (ymax - ymin) * 2,
                              ymax + (ymax - ymin) * 2)

    fig3, ax3 = plt.subplots(1, 1)
    ax3.plot(data)
    ax3.margins(x=-0.2, y=0.5)
    assert ax3.margins() == (-0.2, 0.5)
    assert ax3.get_xlim() == (xmin - (xmax - xmin) * -0.2,
                              xmax + (xmax - xmin) * -0.2)
    assert ax3.get_ylim() == (ymin - (ymax - ymin) * 0.5,
                              ymax + (ymax - ymin) * 0.5)


def test_set_margin_updates_limits():
    mpl.style.use("default")
    fig, ax = plt.subplots()
    ax.plot([1, 2], [1, 2])
    ax.set(xscale="log", xmargin=0)
    assert ax.get_xlim() == (1, 2)


def test_length_one_hist():
    fig, ax = plt.subplots()
    ax.hist(1)
    ax.hist([1])


def test_pathological_hexbin():
    # issue #2863
    mylist = [10] * 100
    fig, ax = plt.subplots(1, 1)
    ax.hexbin(mylist, mylist)
    fig.savefig(io.BytesIO())  # Check that no warning is emitted.


def test_color_None():
    # issue 3855
    fig, ax = plt.subplots()
    ax.plot([1, 2], [1, 2], color=None)


def test_color_alias():
    # issues 4157 and 4162
    fig, ax = plt.subplots()
    line = ax.plot([0, 1], c='lime')[0]
    assert 'lime' == line.get_color()


def test_numerical_hist_label():
    fig, ax = plt.subplots()
    ax.hist([range(15)] * 5, label=range(5))
    ax.legend()


def test_unicode_hist_label():
    fig, ax = plt.subplots()
    a = (b'\xe5\xbe\x88\xe6\xbc\x82\xe4\xba\xae, ' +
         b'r\xc3\xb6m\xc3\xa4n ch\xc3\xa4r\xc3\xa1ct\xc3\xa8rs')
    b = b'\xd7\xa9\xd7\x9c\xd7\x95\xd7\x9d'
    labels = [a.decode('utf-8'),
              'hi aardvark',
              b.decode('utf-8'),
              ]

    ax.hist([range(15)] * 3, label=labels)
    ax.legend()


def test_move_offsetlabel():
    data = np.random.random(10) * 1e-22

    fig, ax = plt.subplots()
    ax.plot(data)
    fig.canvas.draw()
    before = ax.yaxis.offsetText.get_position()
    assert ax.yaxis.offsetText.get_horizontalalignment() == 'left'
    ax.yaxis.tick_right()
    fig.canvas.draw()
    after = ax.yaxis.offsetText.get_position()
    assert after[0] > before[0] and after[1] == before[1]
    assert ax.yaxis.offsetText.get_horizontalalignment() == 'right'

    fig, ax = plt.subplots()
    ax.plot(data)
    fig.canvas.draw()
    before = ax.xaxis.offsetText.get_position()
    assert ax.xaxis.offsetText.get_verticalalignment() == 'top'
    ax.xaxis.tick_top()
    fig.canvas.draw()
    after = ax.xaxis.offsetText.get_position()
    assert after[0] == before[0] and after[1] > before[1]
    assert ax.xaxis.offsetText.get_verticalalignment() == 'bottom'


@image_comparison(['rc_spines.png'], savefig_kwarg={'dpi': 40})
def test_rc_spines():
    rc_dict = {
        'axes.spines.left': False,
        'axes.spines.right': False,
        'axes.spines.top': False,
        'axes.spines.bottom': False}
    with matplotlib.rc_context(rc_dict):
        fig, ax = plt.subplots()


@image_comparison(['rc_grid.png'], savefig_kwarg={'dpi': 40})
def test_rc_grid():
    fig = plt.figure()
    rc_dict0 = {
        'axes.grid': True,
        'axes.grid.axis': 'both'
    }
    rc_dict1 = {
        'axes.grid': True,
        'axes.grid.axis': 'x'
    }
    rc_dict2 = {
        'axes.grid': True,
        'axes.grid.axis': 'y'
    }
    dict_list = [rc_dict0, rc_dict1, rc_dict2]

    for i, rc_dict in enumerate(dict_list, 1):
        with matplotlib.rc_context(rc_dict):
            fig.add_subplot(3, 1, i)


def test_rc_tick():
    d = {'xtick.bottom': False, 'xtick.top': True,
         'ytick.left': True, 'ytick.right': False}
    with plt.rc_context(rc=d):
        fig = plt.figure()
        ax1 = fig.add_subplot(1, 1, 1)
        xax = ax1.xaxis
        yax = ax1.yaxis
        # tick1On bottom/left
        assert not xax._major_tick_kw['tick1On']
        assert xax._major_tick_kw['tick2On']
        assert not xax._minor_tick_kw['tick1On']
        assert xax._minor_tick_kw['tick2On']

        assert yax._major_tick_kw['tick1On']
        assert not yax._major_tick_kw['tick2On']
        assert yax._minor_tick_kw['tick1On']
        assert not yax._minor_tick_kw['tick2On']


def test_rc_major_minor_tick():
    d = {'xtick.top': True, 'ytick.right': True,  # Enable all ticks
         'xtick.bottom': True, 'ytick.left': True,
         # Selectively disable
         'xtick.minor.bottom': False, 'xtick.major.bottom': False,
         'ytick.major.left': False, 'ytick.minor.left': False}
    with plt.rc_context(rc=d):
        fig = plt.figure()
        ax1 = fig.add_subplot(1, 1, 1)
        xax = ax1.xaxis
        yax = ax1.yaxis
        # tick1On bottom/left
        assert not xax._major_tick_kw['tick1On']
        assert xax._major_tick_kw['tick2On']
        assert not xax._minor_tick_kw['tick1On']
        assert xax._minor_tick_kw['tick2On']

        assert not yax._major_tick_kw['tick1On']
        assert yax._major_tick_kw['tick2On']
        assert not yax._minor_tick_kw['tick1On']
        assert yax._minor_tick_kw['tick2On']


def test_square_plot():
    x = np.arange(4)
    y = np.array([1., 3., 5., 7.])
    fig, ax = plt.subplots()
    ax.plot(x, y, 'mo')
    ax.axis('square')
    xlim, ylim = ax.get_xlim(), ax.get_ylim()
    assert np.diff(xlim) == np.diff(ylim)
    assert ax.get_aspect() == 1
    assert_array_almost_equal(
        ax.get_position(original=True).extents, (0.125, 0.1, 0.9, 0.9))
    assert_array_almost_equal(
        ax.get_position(original=False).extents, (0.2125, 0.1, 0.8125, 0.9))


def test_bad_plot_args():
    with pytest.raises(ValueError):
        plt.plot(None)
    with pytest.raises(ValueError):
        plt.plot(None, None)
    with pytest.raises(ValueError):
        plt.plot(np.zeros((2, 2)), np.zeros((2, 3)))
    with pytest.raises(ValueError):
        plt.plot((np.arange(5).reshape((1, -1)), np.arange(5).reshape(-1, 1)))


@pytest.mark.parametrize(
    "xy, cls", [
        ((), mpl.image.AxesImage),  # (0, N)
        (((3, 7), (2, 6)), mpl.image.AxesImage),  # (xmin, xmax)
        ((range(5), range(4)), mpl.image.AxesImage),  # regular grid
        (([1, 2, 4, 8, 16], [0, 1, 2, 3]),  # irregular grid
         mpl.image.PcolorImage),
        ((np.random.random((4, 5)), np.random.random((4, 5))),  # 2D coords
         mpl.collections.QuadMesh),
    ]
)
@pytest.mark.parametrize(
    "data", [np.arange(12).reshape((3, 4)), np.random.rand(3, 4, 3)]
)
def test_pcolorfast(xy, data, cls):
    fig, ax = plt.subplots()
    assert type(ax.pcolorfast(*xy, data)) == cls


def test_shared_scale():
    fig, axs = plt.subplots(2, 2, sharex=True, sharey=True)

    axs[0, 0].set_xscale("log")
    axs[0, 0].set_yscale("log")

    for ax in axs.flat:
        assert ax.get_yscale() == 'log'
        assert ax.get_xscale() == 'log'

    axs[1, 1].set_xscale("linear")
    axs[1, 1].set_yscale("linear")

    for ax in axs.flat:
        assert ax.get_yscale() == 'linear'
        assert ax.get_xscale() == 'linear'


def test_shared_bool():
    with pytest.raises(TypeError):
        plt.subplot(sharex=True)
    with pytest.raises(TypeError):
        plt.subplot(sharey=True)


def test_violin_point_mass():
    """Violin plot should handle point mass pdf gracefully."""
    plt.violinplot(np.array([0, 0]))


def generate_errorbar_inputs():
    base_xy = cycler('x', [np.arange(5)]) + cycler('y', [np.ones(5)])
    err_cycler = cycler('err', [1,
                                [1, 1, 1, 1, 1],
                                [[1, 1, 1, 1, 1],
                                 [1, 1, 1, 1, 1]],
                                np.ones(5),
                                np.ones((2, 5)),
                                None
                                ])
    xerr_cy = cycler('xerr', err_cycler)
    yerr_cy = cycler('yerr', err_cycler)

    empty = ((cycler('x', [[]]) + cycler('y', [[]])) *
             cycler('xerr', [[], None]) * cycler('yerr', [[], None]))
    xerr_only = base_xy * xerr_cy
    yerr_only = base_xy * yerr_cy
    both_err = base_xy * yerr_cy * xerr_cy

    return [*xerr_only, *yerr_only, *both_err, *empty]


@pytest.mark.parametrize('kwargs', generate_errorbar_inputs())
def test_errorbar_inputs_shotgun(kwargs):
    ax = plt.gca()
    eb = ax.errorbar(**kwargs)
    eb.remove()


@image_comparison(["dash_offset"], remove_text=True)
def test_dash_offset():
    fig, ax = plt.subplots()
    x = np.linspace(0, 10)
    y = np.ones_like(x)
    for j in range(0, 100, 2):
        ax.plot(x, j*y, ls=(j, (10, 10)), lw=5, color='k')


def test_title_pad():
    # check that title padding puts the title in the right
    # place...
    fig, ax = plt.subplots()
    ax.set_title('aardvark', pad=30.)
    m = ax.titleOffsetTrans.get_matrix()
    assert m[1, -1] == (30. / 72. * fig.dpi)
    ax.set_title('aardvark', pad=0.)
    m = ax.titleOffsetTrans.get_matrix()
    assert m[1, -1] == 0.
    # check that it is reverted...
    ax.set_title('aardvark', pad=None)
    m = ax.titleOffsetTrans.get_matrix()
    assert m[1, -1] == (matplotlib.rcParams['axes.titlepad'] / 72. * fig.dpi)


def test_title_location_roundtrip():
    fig, ax = plt.subplots()
    # set default title location
    plt.rcParams['axes.titlelocation'] = 'center'
    ax.set_title('aardvark')
    ax.set_title('left', loc='left')
    ax.set_title('right', loc='right')

    assert 'left' == ax.get_title(loc='left')
    assert 'right' == ax.get_title(loc='right')
    assert 'aardvark' == ax.get_title(loc='center')

    with pytest.raises(ValueError):
        ax.get_title(loc='foo')
    with pytest.raises(ValueError):
        ax.set_title('fail', loc='foo')


@image_comparison(["loglog.png"], remove_text=True, tol=0.02)
def test_loglog():
    fig, ax = plt.subplots()
    x = np.arange(1, 11)
    ax.loglog(x, x**3, lw=5)
    ax.tick_params(length=25, width=2)
    ax.tick_params(length=15, width=2, which='minor')


@pytest.mark.parametrize("new_api", [False, True])
@image_comparison(["test_loglog_nonpos.png"], remove_text=True, style='mpl20')
def test_loglog_nonpos(new_api):
    fig, axs = plt.subplots(3, 3)
    x = np.arange(1, 11)
    y = x**3
    y[7] = -3.
    x[4] = -10
    for (i, j), ax in np.ndenumerate(axs):
        mcx = ['mask', 'clip', ''][j]
        mcy = ['mask', 'clip', ''][i]
        if new_api:
            if mcx == mcy:
                if mcx:
                    ax.loglog(x, y**3, lw=2, nonpositive=mcx)
                else:
                    ax.loglog(x, y**3, lw=2)
            else:
                ax.loglog(x, y**3, lw=2)
                if mcx:
                    ax.set_xscale("log", nonpositive=mcx)
                if mcy:
                    ax.set_yscale("log", nonpositive=mcy)
        else:
            kws = {}
            if mcx:
                kws['nonposx'] = mcx
            if mcy:
                kws['nonposy'] = mcy
            with (pytest.warns(MatplotlibDeprecationWarning) if kws
                  else nullcontext()):
                ax.loglog(x, y**3, lw=2, **kws)


@pytest.mark.style('default')
def test_axes_margins():
    fig, ax = plt.subplots()
    ax.plot([0, 1, 2, 3])
    assert ax.get_ybound()[0] != 0

    fig, ax = plt.subplots()
    ax.bar([0, 1, 2, 3], [1, 1, 1, 1])
    assert ax.get_ybound()[0] == 0

    fig, ax = plt.subplots()
    ax.barh([0, 1, 2, 3], [1, 1, 1, 1])
    assert ax.get_xbound()[0] == 0

    fig, ax = plt.subplots()
    ax.pcolor(np.zeros((10, 10)))
    assert ax.get_xbound() == (0, 10)
    assert ax.get_ybound() == (0, 10)

    fig, ax = plt.subplots()
    ax.pcolorfast(np.zeros((10, 10)))
    assert ax.get_xbound() == (0, 10)
    assert ax.get_ybound() == (0, 10)

    fig, ax = plt.subplots()
    ax.hist(np.arange(10))
    assert ax.get_ybound()[0] == 0

    fig, ax = plt.subplots()
    ax.imshow(np.zeros((10, 10)))
    assert ax.get_xbound() == (-0.5, 9.5)
    assert ax.get_ybound() == (-0.5, 9.5)


@pytest.fixture(params=['x', 'y'])
def shared_axis_remover(request):
    def _helper_x(ax):
        ax2 = ax.twinx()
        ax2.remove()
        ax.set_xlim(0, 15)
        r = ax.xaxis.get_major_locator()()
        assert r[-1] > 14

    def _helper_y(ax):
        ax2 = ax.twiny()
        ax2.remove()
        ax.set_ylim(0, 15)
        r = ax.yaxis.get_major_locator()()
        assert r[-1] > 14

    return {"x": _helper_x, "y": _helper_y}[request.param]


@pytest.fixture(params=['gca', 'subplots', 'subplots_shared', 'add_axes'])
def shared_axes_generator(request):
    # test all of the ways to get fig/ax sets
    if request.param == 'gca':
        fig = plt.figure()
        ax = fig.gca()
    elif request.param == 'subplots':
        fig, ax = plt.subplots()
    elif request.param == 'subplots_shared':
        fig, ax_lst = plt.subplots(2, 2, sharex='all', sharey='all')
        ax = ax_lst[0][0]
    elif request.param == 'add_axes':
        fig = plt.figure()
        ax = fig.add_axes([.1, .1, .8, .8])
    return fig, ax


def test_remove_shared_axes(shared_axes_generator, shared_axis_remover):
    # test all of the ways to get fig/ax sets
    fig, ax = shared_axes_generator
    shared_axis_remover(ax)


def test_remove_shared_axes_relim():
    fig, ax_lst = plt.subplots(2, 2, sharex='all', sharey='all')
    ax = ax_lst[0][0]
    orig_xlim = ax_lst[0][1].get_xlim()
    ax.remove()
    ax.set_xlim(0, 5)
    assert_array_equal(ax_lst[0][1].get_xlim(), orig_xlim)


def test_shared_axes_autoscale():
    l = np.arange(-80, 90, 40)
    t = np.random.random_sample((l.size, l.size))

    ax1 = plt.subplot(211)
    ax1.set_xlim(-1000, 1000)
    ax1.set_ylim(-1000, 1000)
    ax1.contour(l, l, t)

    ax2 = plt.subplot(212, sharex=ax1, sharey=ax1)
    ax2.contour(l, l, t)
    assert not ax1.get_autoscalex_on() and not ax2.get_autoscalex_on()
    assert not ax1.get_autoscaley_on() and not ax2.get_autoscaley_on()
    assert ax1.get_xlim() == ax2.get_xlim() == (-1000, 1000)
    assert ax1.get_ylim() == ax2.get_ylim() == (-1000, 1000)


def test_adjust_numtick_aspect():
    fig, ax = plt.subplots()
    ax.yaxis.get_major_locator().set_params(nbins='auto')
    ax.set_xlim(0, 1000)
    ax.set_aspect('equal')
    fig.canvas.draw()
    assert len(ax.yaxis.get_major_locator()()) == 2
    ax.set_ylim(0, 1000)
    fig.canvas.draw()
    assert len(ax.yaxis.get_major_locator()()) > 2


@image_comparison(["auto_numticks.png"], style='default')
def test_auto_numticks():
    # Make tiny, empty subplots, verify that there are only 3 ticks.
    fig, axs = plt.subplots(4, 4)


@image_comparison(["auto_numticks_log.png"], style='default')
def test_auto_numticks_log():
    # Verify that there are not too many ticks with a large log range.
    fig, ax = plt.subplots()
    matplotlib.rcParams['axes.autolimit_mode'] = 'round_numbers'
    ax.loglog([1e-20, 1e5], [1e-16, 10])


def test_broken_barh_empty():
    fig, ax = plt.subplots()
    ax.broken_barh([], (.1, .5))


def test_broken_barh_timedelta():
    """Check that timedelta works as x, dx pair for this method."""
    fig, ax = plt.subplots()
    d0 = datetime.datetime(2018, 11, 9, 0, 0, 0)
    pp = ax.broken_barh([(d0, datetime.timedelta(hours=1))], [1, 2])
    assert pp.get_paths()[0].vertices[0, 0] == mdates.date2num(d0)
    assert pp.get_paths()[0].vertices[2, 0] == mdates.date2num(d0) + 1 / 24


def test_pandas_pcolormesh(pd):
    time = pd.date_range('2000-01-01', periods=10)
    depth = np.arange(20)
    data = np.random.rand(19, 9)

    fig, ax = plt.subplots()
    ax.pcolormesh(time, depth, data)


def test_pandas_indexing_dates(pd):
    dates = np.arange('2005-02', '2005-03', dtype='datetime64[D]')
    values = np.sin(np.array(range(len(dates))))
    df = pd.DataFrame({'dates': dates, 'values': values})

    ax = plt.gca()

    without_zero_index = df[np.array(df.index) % 2 == 1].copy()
    ax.plot('dates', 'values', data=without_zero_index)


def test_pandas_errorbar_indexing(pd):
    df = pd.DataFrame(np.random.uniform(size=(5, 4)),
                      columns=['x', 'y', 'xe', 'ye'],
                      index=[1, 2, 3, 4, 5])
    fig, ax = plt.subplots()
    ax.errorbar('x', 'y', xerr='xe', yerr='ye', data=df)


def test_pandas_index_shape(pd):
    df = pd.DataFrame({"XX": [4, 5, 6], "YY": [7, 1, 2]})
    fig, ax = plt.subplots()
    ax.plot(df.index, df['YY'])


def test_pandas_indexing_hist(pd):
    ser_1 = pd.Series(data=[1, 2, 2, 3, 3, 4, 4, 4, 4, 5])
    ser_2 = ser_1.iloc[1:]
    fig, ax = plt.subplots()
    ax.hist(ser_2)


def test_pandas_bar_align_center(pd):
    # Tests fix for issue 8767
    df = pd.DataFrame({'a': range(2), 'b': range(2)})

    fig, ax = plt.subplots(1)

    ax.bar(df.loc[df['a'] == 1, 'b'],
           df.loc[df['a'] == 1, 'b'],
           align='center')

    fig.canvas.draw()


def test_axis_set_tick_params_labelsize_labelcolor():
    # Tests fix for issue 4346
    axis_1 = plt.subplot()
    axis_1.yaxis.set_tick_params(labelsize=30, labelcolor='red',
                                 direction='out')

    # Expected values after setting the ticks
    assert axis_1.yaxis.majorTicks[0]._size == 4.0
    assert axis_1.yaxis.majorTicks[0].tick1line.get_color() == 'k'
    assert axis_1.yaxis.majorTicks[0].label1.get_size() == 30.0
    assert axis_1.yaxis.majorTicks[0].label1.get_color() == 'red'


def test_axes_tick_params_gridlines():
    # Now treating grid params like other Tick params
    ax = plt.subplot()
    ax.tick_params(grid_color='b', grid_linewidth=5, grid_alpha=0.5,
                   grid_linestyle='dashdot')
    for axis in ax.xaxis, ax.yaxis:
        assert axis.majorTicks[0].gridline.get_color() == 'b'
        assert axis.majorTicks[0].gridline.get_linewidth() == 5
        assert axis.majorTicks[0].gridline.get_alpha() == 0.5
        assert axis.majorTicks[0].gridline.get_linestyle() == '-.'


def test_axes_tick_params_ylabelside():
    # Tests fix for issue 10267
    ax = plt.subplot()
    ax.tick_params(labelleft=False, labelright=True,
                   which='major')
    ax.tick_params(labelleft=False, labelright=True,
                   which='minor')
    # expects left false, right true
    assert ax.yaxis.majorTicks[0].label1.get_visible() is False
    assert ax.yaxis.majorTicks[0].label2.get_visible() is True
    assert ax.yaxis.minorTicks[0].label1.get_visible() is False
    assert ax.yaxis.minorTicks[0].label2.get_visible() is True


def test_axes_tick_params_xlabelside():
    # Tests fix for issue 10267
    ax = plt.subplot()
    ax.tick_params(labeltop=True, labelbottom=False,
                   which='major')
    ax.tick_params(labeltop=True, labelbottom=False,
                   which='minor')
    # expects top True, bottom False
    # label1.get_visible() mapped to labelbottom
    # label2.get_visible() mapped to labeltop
    assert ax.xaxis.majorTicks[0].label1.get_visible() is False
    assert ax.xaxis.majorTicks[0].label2.get_visible() is True
    assert ax.xaxis.minorTicks[0].label1.get_visible() is False
    assert ax.xaxis.minorTicks[0].label2.get_visible() is True


def test_none_kwargs():
    ax = plt.figure().subplots()
    ln, = ax.plot(range(32), linestyle=None)
    assert ln.get_linestyle() == '-'


def test_ls_ds_conflict():
    # Passing the drawstyle with the linestyle is deprecated since 3.1.
    # We still need to test this until it's removed from the code.
    # But we don't want to see the deprecation warning in the test.
    with matplotlib.cbook._suppress_matplotlib_deprecation_warning(), \
         pytest.raises(ValueError):
        plt.plot(range(32), linestyle='steps-pre:', drawstyle='steps-post')


def test_bar_uint8():
    xs = [0, 1, 2, 3]
    b = plt.bar(np.array(xs, dtype=np.uint8), [2, 3, 4, 5], align="edge")
    for (patch, x) in zip(b.patches, xs):
        assert patch.xy[0] == x


@image_comparison(['date_timezone_x.png'], tol=1.0)
def test_date_timezone_x():
    # Tests issue 5575
    time_index = [datetime.datetime(2016, 2, 22, hour=x,
                                    tzinfo=dateutil.tz.gettz('Canada/Eastern'))
                  for x in range(3)]

    # Same Timezone
    plt.figure(figsize=(20, 12))
    plt.subplot(2, 1, 1)
    plt.plot_date(time_index, [3] * 3, tz='Canada/Eastern')

    # Different Timezone
    plt.subplot(2, 1, 2)
    plt.plot_date(time_index, [3] * 3, tz='UTC')


@image_comparison(['date_timezone_y.png'])
def test_date_timezone_y():
    # Tests issue 5575
    time_index = [datetime.datetime(2016, 2, 22, hour=x,
                                    tzinfo=dateutil.tz.gettz('Canada/Eastern'))
                  for x in range(3)]

    # Same Timezone
    plt.figure(figsize=(20, 12))
    plt.subplot(2, 1, 1)
    plt.plot_date([3] * 3,
                  time_index, tz='Canada/Eastern', xdate=False, ydate=True)

    # Different Timezone
    plt.subplot(2, 1, 2)
    plt.plot_date([3] * 3, time_index, tz='UTC', xdate=False, ydate=True)


@image_comparison(['date_timezone_x_and_y.png'], tol=1.0)
def test_date_timezone_x_and_y():
    # Tests issue 5575
    UTC = datetime.timezone.utc
    time_index = [datetime.datetime(2016, 2, 22, hour=x, tzinfo=UTC)
                  for x in range(3)]

    # Same Timezone
    plt.figure(figsize=(20, 12))
    plt.subplot(2, 1, 1)
    plt.plot_date(time_index, time_index, tz='UTC', ydate=True)

    # Different Timezone
    plt.subplot(2, 1, 2)
    plt.plot_date(time_index, time_index, tz='US/Eastern', ydate=True)


@image_comparison(['axisbelow.png'], remove_text=True)
def test_axisbelow():
    # Test 'line' setting added in 6287.
    # Show only grids, not frame or ticks, to make this test
    # independent of future change to drawing order of those elements.
    axs = plt.figure().subplots(ncols=3, sharex=True, sharey=True)
    settings = (False, 'line', True)

    for ax, setting in zip(axs, settings):
        ax.plot((0, 10), (0, 10), lw=10, color='m')
        circ = mpatches.Circle((3, 3), color='r')
        ax.add_patch(circ)
        ax.grid(color='c', linestyle='-', linewidth=3)
        ax.tick_params(top=False, bottom=False,
                       left=False, right=False)
        for spine in ax.spines.values():
            spine.set_visible(False)
        ax.set_axisbelow(setting)


def test_titletwiny():
    plt.style.use('mpl20')
    fig, ax = plt.subplots(dpi=72)
    ax2 = ax.twiny()
    xlabel2 = ax2.set_xlabel('Xlabel2')
    title = ax.set_title('Title')
    fig.canvas.draw()
    renderer = fig.canvas.get_renderer()
    # ------- Test that title is put above Xlabel2 (Xlabel2 at top) ----------
    bbox_y0_title = title.get_window_extent(renderer).y0  # bottom of title
    bbox_y1_xlabel2 = xlabel2.get_window_extent(renderer).y1  # top of xlabel2
    y_diff = bbox_y0_title - bbox_y1_xlabel2
    assert np.isclose(y_diff, 3)


def test_titlesetpos():
    # Test that title stays put if we set it manually
    fig, ax = plt.subplots()
    fig.subplots_adjust(top=0.8)
    ax2 = ax.twiny()
    ax.set_xlabel('Xlabel')
    ax2.set_xlabel('Xlabel2')
    ax.set_title('Title')
    pos = (0.5, 1.11)
    ax.title.set_position(pos)
    renderer = fig.canvas.get_renderer()
    ax._update_title_position(renderer)
    assert ax.title.get_position() == pos


def test_title_xticks_top():
    # Test that title moves if xticks on top of axes.
    mpl.rcParams['axes.titley'] = None
    fig, ax = plt.subplots()
    ax.xaxis.set_ticks_position('top')
    ax.set_title('xlabel top')
    fig.canvas.draw()
    assert ax.title.get_position()[1] > 1.04


def test_title_xticks_top_both():
    # Test that title moves if xticks on top of axes.
    mpl.rcParams['axes.titley'] = None
    fig, ax = plt.subplots()
    ax.tick_params(axis="x",
                   bottom=True, top=True, labelbottom=True, labeltop=True)
    ax.set_title('xlabel top')
    fig.canvas.draw()
    assert ax.title.get_position()[1] > 1.04


def test_title_no_move_off_page():
    # If an axes is off the figure (ie. if it is cropped during a save)
    # make sure that the automatic title repositioning does not get done.
    mpl.rcParams['axes.titley'] = None
    fig = plt.figure()
    ax = fig.add_axes([0.1, -0.5, 0.8, 0.2])
    ax.tick_params(axis="x",
                   bottom=True, top=True, labelbottom=True, labeltop=True)
    tt = ax.set_title('Boo')
    fig.canvas.draw()
    assert tt.get_position()[1] == 1.0


def test_offset_label_color():
    # Tests issue 6440
    fig, ax = plt.subplots()
    ax.plot([1.01e9, 1.02e9, 1.03e9])
    ax.yaxis.set_tick_params(labelcolor='red')
    assert ax.yaxis.get_offset_text().get_color() == 'red'


def test_offset_text_visible():
    fig, ax = plt.subplots()
    ax.plot([1.01e9, 1.02e9, 1.03e9])
    ax.yaxis.set_tick_params(label1On=False, label2On=True)
    assert ax.yaxis.get_offset_text().get_visible()
    ax.yaxis.set_tick_params(label2On=False)
    assert not ax.yaxis.get_offset_text().get_visible()


def test_large_offset():
    fig, ax = plt.subplots()
    ax.plot((1 + np.array([0, 1.e-12])) * 1.e27)
    fig.canvas.draw()


def test_barb_units():
    fig, ax = plt.subplots()
    dates = [datetime.datetime(2017, 7, 15, 18, i) for i in range(0, 60, 10)]
    y = np.linspace(0, 5, len(dates))
    u = v = np.linspace(0, 50, len(dates))
    ax.barbs(dates, y, u, v)


def test_quiver_units():
    fig, ax = plt.subplots()
    dates = [datetime.datetime(2017, 7, 15, 18, i) for i in range(0, 60, 10)]
    y = np.linspace(0, 5, len(dates))
    u = v = np.linspace(0, 50, len(dates))
    ax.quiver(dates, y, u, v)


def test_bar_color_cycle():
    to_rgb = mcolors.to_rgb
    fig, ax = plt.subplots()
    for j in range(5):
        ln, = ax.plot(range(3))
        brs = ax.bar(range(3), range(3))
        for br in brs:
            assert to_rgb(ln.get_color()) == to_rgb(br.get_facecolor())


def test_tick_param_label_rotation():
    fix, (ax, ax2) = plt.subplots(1, 2)
    ax.plot([0, 1], [0, 1])
    ax2.plot([0, 1], [0, 1])
    ax.xaxis.set_tick_params(which='both', rotation=75)
    ax.yaxis.set_tick_params(which='both', rotation=90)
    for text in ax.get_xticklabels(which='both'):
        assert text.get_rotation() == 75
    for text in ax.get_yticklabels(which='both'):
        assert text.get_rotation() == 90

    ax2.tick_params(axis='x', labelrotation=53)
    ax2.tick_params(axis='y', rotation=35)
    for text in ax2.get_xticklabels(which='major'):
        assert text.get_rotation() == 53
    for text in ax2.get_yticklabels(which='major'):
        assert text.get_rotation() == 35


@pytest.mark.style('default')
def test_fillbetween_cycle():
    fig, ax = plt.subplots()

    for j in range(3):
        cc = ax.fill_between(range(3), range(3))
        target = mcolors.to_rgba('C{}'.format(j))
        assert tuple(cc.get_facecolors().squeeze()) == tuple(target)

    for j in range(3, 6):
        cc = ax.fill_betweenx(range(3), range(3))
        target = mcolors.to_rgba('C{}'.format(j))
        assert tuple(cc.get_facecolors().squeeze()) == tuple(target)

    target = mcolors.to_rgba('k')

    for al in ['facecolor', 'facecolors', 'color']:
        cc = ax.fill_between(range(3), range(3), **{al: 'k'})
        assert tuple(cc.get_facecolors().squeeze()) == tuple(target)

    edge_target = mcolors.to_rgba('k')
    for j, el in enumerate(['edgecolor', 'edgecolors'], start=6):
        cc = ax.fill_between(range(3), range(3), **{el: 'k'})
        face_target = mcolors.to_rgba('C{}'.format(j))
        assert tuple(cc.get_facecolors().squeeze()) == tuple(face_target)
        assert tuple(cc.get_edgecolors().squeeze()) == tuple(edge_target)


def test_log_margins():
    plt.rcParams['axes.autolimit_mode'] = 'data'
    fig, ax = plt.subplots()
    margin = 0.05
    ax.set_xmargin(margin)
    ax.semilogx([10, 100], [10, 100])
    xlim0, xlim1 = ax.get_xlim()
    transform = ax.xaxis.get_transform()
    xlim0t, xlim1t = transform.transform([xlim0, xlim1])
    x0t, x1t = transform.transform([10, 100])
    delta = (x1t - x0t) * margin
    assert_allclose([xlim0t + delta, xlim1t - delta], [x0t, x1t])


def test_color_length_mismatch():
    N = 5
    x, y = np.arange(N), np.arange(N)
    colors = np.arange(N+1)
    fig, ax = plt.subplots()
    with pytest.raises(ValueError):
        ax.scatter(x, y, c=colors)
    c_rgb = (0.5, 0.5, 0.5)
    ax.scatter(x, y, c=c_rgb)
    ax.scatter(x, y, c=[c_rgb] * N)


def test_eventplot_legend():
    plt.eventplot([1.0], label='Label')
    plt.legend()


def test_bar_broadcast_args():
    fig, ax = plt.subplots()
    # Check that a bar chart with a single height for all bars works.
    ax.bar(range(4), 1)
    # Check that a horizontal chart with one width works.
    ax.barh(0, 1, left=range(4), height=1)
    # Check that edgecolor gets broadcast.
    rect1, rect2 = ax.bar([0, 1], [0, 1], edgecolor=(.1, .2, .3, .4))
    assert rect1.get_edgecolor() == rect2.get_edgecolor() == (.1, .2, .3, .4)


def test_invalid_axis_limits():
    plt.plot([0, 1], [0, 1])
    with pytest.raises(ValueError):
        plt.xlim(np.nan)
    with pytest.raises(ValueError):
        plt.xlim(np.inf)
    with pytest.raises(ValueError):
        plt.ylim(np.nan)
    with pytest.raises(ValueError):
        plt.ylim(np.inf)


# Test all 4 combinations of logs/symlogs for minorticks_on()
@pytest.mark.parametrize('xscale', ['symlog', 'log'])
@pytest.mark.parametrize('yscale', ['symlog', 'log'])
def test_minorticks_on(xscale, yscale):
    ax = plt.subplot()
    ax.plot([1, 2, 3, 4])
    ax.set_xscale(xscale)
    ax.set_yscale(yscale)
    ax.minorticks_on()


def test_twinx_knows_limits():
    fig, ax = plt.subplots()

    ax.axvspan(1, 2)
    xtwin = ax.twinx()
    xtwin.plot([0, 0.5], [1, 2])
    # control axis
    fig2, ax2 = plt.subplots()

    ax2.axvspan(1, 2)
    ax2.plot([0, 0.5], [1, 2])

    assert_array_equal(xtwin.viewLim.intervalx, ax2.viewLim.intervalx)


def test_zero_linewidth():
    # Check that setting a zero linewidth doesn't error
    plt.plot([0, 1], [0, 1], ls='--', lw=0)


def test_empty_errorbar_legend():
    fig, ax = plt.subplots()
    ax.errorbar([], [], xerr=[], label='empty y')
    ax.errorbar([], [], yerr=[], label='empty x')
    ax.legend()


@check_figures_equal(extensions=["png"])
def test_plot_decimal(fig_test, fig_ref):
    x0 = np.arange(-10, 10, 0.3)
    y0 = [5.2 * x ** 3 - 2.1 * x ** 2 + 7.34 * x + 4.5 for x in x0]
    x = [Decimal(i) for i in x0]
    y = [Decimal(i) for i in y0]
    # Test image - line plot with Decimal input
    fig_test.subplots().plot(x, y)
    # Reference image
    fig_ref.subplots().plot(x0, y0)


# pdf and svg tests fail using travis' old versions of gs and inkscape.
@check_figures_equal(extensions=["png"])
def test_markerfacecolor_none_alpha(fig_test, fig_ref):
    fig_test.subplots().plot(0, "o", mfc="none", alpha=.5)
    fig_ref.subplots().plot(0, "o", mfc="w", alpha=.5)


def test_tick_padding_tightbbox():
    """Test that tick padding gets turned off if axis is off"""
    plt.rcParams["xtick.direction"] = "out"
    plt.rcParams["ytick.direction"] = "out"
    fig, ax = plt.subplots()
    bb = ax.get_tightbbox(fig.canvas.get_renderer())
    ax.axis('off')
    bb2 = ax.get_tightbbox(fig.canvas.get_renderer())
    assert bb.x0 < bb2.x0
    assert bb.y0 < bb2.y0


def test_inset():
    """
    Ensure that inset_ax argument is indeed optional
    """
    dx, dy = 0.05, 0.05
    # generate 2 2d grids for the x & y bounds
    y, x = np.mgrid[slice(1, 5 + dy, dy),
                    slice(1, 5 + dx, dx)]
    z = np.sin(x) ** 10 + np.cos(10 + y * x) * np.cos(x)

    fig, ax = plt.subplots()
    ax.pcolormesh(x, y, z[:-1, :-1])
    ax.set_aspect(1.)
    ax.apply_aspect()
    # we need to apply_aspect to make the drawing below work.

    xlim = [1.5, 2.15]
    ylim = [2, 2.5]

    rect = [xlim[0], ylim[0], xlim[1] - xlim[0], ylim[1] - ylim[0]]

    rec, connectors = ax.indicate_inset(bounds=rect)
    assert connectors is None
    fig.canvas.draw()
    xx = np.array([[1.5, 2.],
                   [2.15, 2.5]])
    assert np.all(rec.get_bbox().get_points() == xx)


def test_zoom_inset():
    dx, dy = 0.05, 0.05
    # generate 2 2d grids for the x & y bounds
    y, x = np.mgrid[slice(1, 5 + dy, dy),
                    slice(1, 5 + dx, dx)]
    z = np.sin(x)**10 + np.cos(10 + y*x) * np.cos(x)

    fig, ax = plt.subplots()
    ax.pcolormesh(x, y, z[:-1, :-1])
    ax.set_aspect(1.)
    ax.apply_aspect()
    # we need to apply_aspect to make the drawing below work.

    # Make the inset_axes...  Position axes coordinates...
    axin1 = ax.inset_axes([0.7, 0.7, 0.35, 0.35])
    # redraw the data in the inset axes...
    axin1.pcolormesh(x, y, z[:-1, :-1])
    axin1.set_xlim([1.5, 2.15])
    axin1.set_ylim([2, 2.5])
    axin1.set_aspect(ax.get_aspect())

    rec, connectors = ax.indicate_inset_zoom(axin1)
    assert len(connectors) == 4
    fig.canvas.draw()
    xx = np.array([[1.5,  2.],
                   [2.15, 2.5]])
    assert(np.all(rec.get_bbox().get_points() == xx))
    xx = np.array([[0.6325, 0.692308],
                   [0.8425, 0.907692]])
    np.testing.assert_allclose(
        axin1.get_position().get_points(), xx, rtol=1e-4)


@pytest.mark.parametrize('x_inverted', [False, True])
@pytest.mark.parametrize('y_inverted', [False, True])
def test_indicate_inset_inverted(x_inverted, y_inverted):
    """
    Test that the inset lines are correctly located with inverted data axes.
    """
    fig, (ax1, ax2) = plt.subplots(1, 2)

    x = np.arange(10)
    ax1.plot(x, x, 'o')
    if x_inverted:
        ax1.invert_xaxis()
    if y_inverted:
        ax1.invert_yaxis()

    rect, bounds = ax1.indicate_inset([2, 2, 5, 4], ax2)
    lower_left, upper_left, lower_right, upper_right = bounds

    sign_x = -1 if x_inverted else 1
    sign_y = -1 if y_inverted else 1
    assert sign_x * (lower_right.xy2[0] - lower_left.xy2[0]) > 0
    assert sign_x * (upper_right.xy2[0] - upper_left.xy2[0]) > 0
    assert sign_y * (upper_left.xy2[1] - lower_left.xy2[1]) > 0
    assert sign_y * (upper_right.xy2[1] - lower_right.xy2[1]) > 0


def test_set_position():
    fig, ax = plt.subplots()
    ax.set_aspect(3.)
    ax.set_position([0.1, 0.1, 0.4, 0.4], which='both')
    assert np.allclose(ax.get_position().width, 0.1)
    ax.set_aspect(2.)
    ax.set_position([0.1, 0.1, 0.4, 0.4], which='original')
    assert np.allclose(ax.get_position().width, 0.15)
    ax.set_aspect(3.)
    ax.set_position([0.1, 0.1, 0.4, 0.4], which='active')
    assert np.allclose(ax.get_position().width, 0.1)


def test_spines_properbbox_after_zoom():
    fig, ax = plt.subplots()
    bb = ax.spines['bottom'].get_window_extent(fig.canvas.get_renderer())
    # this is what zoom calls:
    ax._set_view_from_bbox((320, 320, 500, 500), 'in',
                           None, False, False)
    bb2 = ax.spines['bottom'].get_window_extent(fig.canvas.get_renderer())
    np.testing.assert_allclose(bb.get_points(), bb2.get_points(), rtol=1e-6)


def test_cartopy_backcompat():

    class Dummy(matplotlib.axes.Axes):
        ...

    class DummySubplot(matplotlib.axes.SubplotBase, Dummy):
        _axes_class = Dummy

    matplotlib.axes._subplots._subplot_classes[Dummy] = DummySubplot

    FactoryDummySubplot = matplotlib.axes.subplot_class_factory(Dummy)

    assert DummySubplot is FactoryDummySubplot


def test_gettightbbox_ignoreNaN():
    fig, ax = plt.subplots()
    remove_ticks_and_titles(fig)
    ax.text(np.NaN, 1, 'Boo')
    renderer = fig.canvas.get_renderer()
    np.testing.assert_allclose(ax.get_tightbbox(renderer).width, 496)


def test_scatter_series_non_zero_index(pd):
    # create non-zero index
    ids = range(10, 18)
    x = pd.Series(np.random.uniform(size=8), index=ids)
    y = pd.Series(np.random.uniform(size=8), index=ids)
    c = pd.Series([1, 1, 1, 1, 1, 0, 0, 0], index=ids)
    plt.scatter(x, y, c)


def test_scatter_empty_data():
    # making sure this does not raise an exception
    plt.scatter([], [])
    plt.scatter([], [], s=[], c=[])


@image_comparison(['annotate_across_transforms.png'],
                  style='mpl20', remove_text=True)
def test_annotate_across_transforms():
    x = np.linspace(0, 10, 200)
    y = np.exp(-x) * np.sin(x)

    fig, ax = plt.subplots(figsize=(3.39, 3))
    ax.plot(x, y)
    axins = ax.inset_axes([0.4, 0.5, 0.3, 0.3])
    axins.set_aspect(0.2)
    axins.xaxis.set_visible(False)
    axins.yaxis.set_visible(False)
    ax.annotate("", xy=(x[150], y[150]), xycoords=ax.transData,
                xytext=(1, 0), textcoords=axins.transAxes,
                arrowprops=dict(arrowstyle="->"))


@image_comparison(['secondary_xy.png'], style='mpl20')
def test_secondary_xy():
    fig, axs = plt.subplots(1, 2, figsize=(10, 5), constrained_layout=True)

    def invert(x):
        with np.errstate(divide='ignore'):
            return 1 / x

    for nn, ax in enumerate(axs):
        ax.plot(np.arange(2, 11), np.arange(2, 11))
        if nn == 0:
            secax = ax.secondary_xaxis
        else:
            secax = ax.secondary_yaxis

        secax(0.2, functions=(invert, invert))
        secax(0.4, functions=(lambda x: 2 * x, lambda x: x / 2))
        secax(0.6, functions=(lambda x: x**2, lambda x: x**(1/2)))
        secax(0.8)


def test_secondary_fail():
    fig, ax = plt.subplots()
    ax.plot(np.arange(2, 11), np.arange(2, 11))
    with pytest.raises(ValueError):
        ax.secondary_xaxis(0.2, functions=(lambda x: 1 / x))
    with pytest.raises(ValueError):
        ax.secondary_xaxis('right')
    with pytest.raises(ValueError):
        ax.secondary_yaxis('bottom')


def test_secondary_resize():
    fig, ax = plt.subplots(figsize=(10, 5))
    ax.plot(np.arange(2, 11), np.arange(2, 11))
    def invert(x):
        with np.errstate(divide='ignore'):
            return 1 / x

    ax.secondary_xaxis('top', functions=(invert, invert))
    fig.canvas.draw()
    fig.set_size_inches((7, 4))
    assert_allclose(ax.get_position().extents, [0.125, 0.1, 0.9, 0.9])


def test_secondary_minorloc():
    fig, ax = plt.subplots(figsize=(10, 5))
    ax.plot(np.arange(2, 11), np.arange(2, 11))
    def invert(x):
        with np.errstate(divide='ignore'):
            return 1 / x

    secax = ax.secondary_xaxis('top', functions=(invert, invert))
    assert isinstance(secax._axis.get_minor_locator(),
                      mticker.NullLocator)
    secax.minorticks_on()
    assert isinstance(secax._axis.get_minor_locator(),
                      mticker.AutoMinorLocator)
    ax.set_xscale('log')
    plt.draw()
    assert isinstance(secax._axis.get_minor_locator(),
                      mticker.LogLocator)
    ax.set_xscale('linear')
    plt.draw()
    assert isinstance(secax._axis.get_minor_locator(),
                      mticker.NullLocator)


def test_secondary_formatter():
    fig, ax = plt.subplots()
    ax.set_xscale("log")
    secax = ax.secondary_xaxis("top")
    secax.xaxis.set_major_formatter(mticker.ScalarFormatter())
    fig.canvas.draw()
    assert isinstance(
        secax.xaxis.get_major_formatter(), mticker.ScalarFormatter)


def color_boxes(fig, axs):
    """
    Helper for the tests below that test the extents of various axes elements
    """
    fig.canvas.draw()

    renderer = fig.canvas.get_renderer()
    bbaxis = []
    for nn, axx in enumerate([axs.xaxis, axs.yaxis]):
        bb = axx.get_tightbbox(renderer)
        if bb:
            axisr = plt.Rectangle(
                (bb.x0, bb.y0), width=bb.width, height=bb.height,
                linewidth=0.7, edgecolor='y', facecolor="none", transform=None,
                zorder=3)
            fig.add_artist(axisr)
        bbaxis += [bb]

    bbspines = []
    for nn, a in enumerate(['bottom', 'top', 'left', 'right']):
        bb = axs.spines[a].get_window_extent(renderer)
        spiner = plt.Rectangle(
            (bb.x0, bb.y0), width=bb.width, height=bb.height,
            linewidth=0.7, edgecolor="green", facecolor="none", transform=None,
            zorder=3)
        fig.add_artist(spiner)
        bbspines += [bb]

    bb = axs.get_window_extent()
    rect2 = plt.Rectangle(
        (bb.x0, bb.y0), width=bb.width, height=bb.height,
        linewidth=1.5, edgecolor="magenta", facecolor="none", transform=None,
        zorder=2)
    fig.add_artist(rect2)
    bbax = bb

    bb2 = axs.get_tightbbox(renderer)
    rect2 = plt.Rectangle(
        (bb2.x0, bb2.y0), width=bb2.width, height=bb2.height,
        linewidth=3, edgecolor="red", facecolor="none", transform=None,
        zorder=1)
    fig.add_artist(rect2)
    bbtb = bb2
    return bbaxis, bbspines, bbax, bbtb


def test_normal_axes():
    with rc_context({'_internal.classic_mode': False}):
        fig, ax = plt.subplots(dpi=200, figsize=(6, 6))
        fig.canvas.draw()
        plt.close(fig)
        bbaxis, bbspines, bbax, bbtb = color_boxes(fig, ax)

    # test the axis bboxes
    target = [
        [123.375, 75.88888888888886, 983.25, 33.0],
        [85.51388888888889, 99.99999999999997, 53.375, 993.0]
    ]
    for nn, b in enumerate(bbaxis):
        targetbb = mtransforms.Bbox.from_bounds(*target[nn])
        assert_array_almost_equal(b.bounds, targetbb.bounds, decimal=2)

    target = [
        [150.0, 119.999, 930.0, 11.111],
        [150.0, 1080.0, 930.0, 0.0],
        [150.0, 119.9999, 11.111, 960.0],
        [1068.8888, 119.9999, 11.111, 960.0]
    ]
    for nn, b in enumerate(bbspines):
        targetbb = mtransforms.Bbox.from_bounds(*target[nn])
        assert_array_almost_equal(b.bounds, targetbb.bounds, decimal=2)

    target = [150.0, 119.99999999999997, 930.0, 960.0]
    targetbb = mtransforms.Bbox.from_bounds(*target)
    assert_array_almost_equal(bbax.bounds, targetbb.bounds, decimal=2)

    target = [85.5138, 75.88888, 1021.11, 1017.11]
    targetbb = mtransforms.Bbox.from_bounds(*target)
    assert_array_almost_equal(bbtb.bounds, targetbb.bounds, decimal=2)

    # test that get_position roundtrips to get_window_extent
    axbb = ax.get_position().transformed(fig.transFigure).bounds
    assert_array_almost_equal(axbb, ax.get_window_extent().bounds, decimal=2)


def test_nodecorator():
    with rc_context({'_internal.classic_mode': False}):
        fig, ax = plt.subplots(dpi=200, figsize=(6, 6))
        fig.canvas.draw()
        ax.set(xticklabels=[], yticklabels=[])
        bbaxis, bbspines, bbax, bbtb = color_boxes(fig, ax)

    # test the axis bboxes
    target = [
        None,
        None
    ]
    for nn, b in enumerate(bbaxis):
        assert b is None

    target = [
        [150.0, 119.999, 930.0, 11.111],
        [150.0, 1080.0, 930.0, 0.0],
        [150.0, 119.9999, 11.111, 960.0],
        [1068.8888, 119.9999, 11.111, 960.0]
    ]
    for nn, b in enumerate(bbspines):
        targetbb = mtransforms.Bbox.from_bounds(*target[nn])
        assert_allclose(b.bounds, targetbb.bounds, atol=1e-2)

    target = [150.0, 119.99999999999997, 930.0, 960.0]
    targetbb = mtransforms.Bbox.from_bounds(*target)
    assert_allclose(bbax.bounds, targetbb.bounds, atol=1e-2)

    target = [150., 120., 930., 960.]
    targetbb = mtransforms.Bbox.from_bounds(*target)
    assert_allclose(bbtb.bounds, targetbb.bounds, atol=1e-2)


def test_displaced_spine():
    with rc_context({'_internal.classic_mode': False}):
        fig, ax = plt.subplots(dpi=200, figsize=(6, 6))
        ax.set(xticklabels=[], yticklabels=[])
        ax.spines['bottom'].set_position(('axes', -0.1))
        fig.canvas.draw()
        bbaxis, bbspines, bbax, bbtb = color_boxes(fig, ax)

    target = [
        [150., 24., 930., 11.111111],
        [150.0, 1080.0, 930.0, 0.0],
        [150.0, 119.9999, 11.111, 960.0],
        [1068.8888, 119.9999, 11.111, 960.0]
    ]
    for nn, b in enumerate(bbspines):
        targetbb = mtransforms.Bbox.from_bounds(*target[nn])

    target = [150.0, 119.99999999999997, 930.0, 960.0]
    targetbb = mtransforms.Bbox.from_bounds(*target)
    assert_allclose(bbax.bounds, targetbb.bounds, atol=1e-2)

    target = [150., 24., 930., 1056.]
    targetbb = mtransforms.Bbox.from_bounds(*target)
    assert_allclose(bbtb.bounds, targetbb.bounds, atol=1e-2)


def test_tickdirs():
    """
    Switch the tickdirs and make sure the bboxes switch with them
    """
    targets = [[[150.0, 120.0, 930.0, 11.1111],
                [150.0, 120.0, 11.111, 960.0]],
               [[150.0, 108.8889, 930.0, 11.111111111111114],
                [138.889, 120, 11.111, 960.0]],
               [[150.0, 114.44444444444441, 930.0, 11.111111111111114],
                [144.44444444444446, 119.999, 11.111, 960.0]]]
    for dnum, dirs in enumerate(['in', 'out', 'inout']):
        with rc_context({'_internal.classic_mode': False}):
            fig, ax = plt.subplots(dpi=200, figsize=(6, 6))
            ax.tick_params(direction=dirs)
            fig.canvas.draw()
            bbaxis, bbspines, bbax, bbtb = color_boxes(fig, ax)
            for nn, num in enumerate([0, 2]):
                targetbb = mtransforms.Bbox.from_bounds(*targets[dnum][nn])
                assert_allclose(
                    bbspines[num].bounds, targetbb.bounds, atol=1e-2)


def test_minor_accountedfor():
    with rc_context({'_internal.classic_mode': False}):
        fig, ax = plt.subplots(dpi=200, figsize=(6, 6))
        fig.canvas.draw()
        ax.tick_params(which='both', direction='out')

        bbaxis, bbspines, bbax, bbtb = color_boxes(fig, ax)
        bbaxis, bbspines, bbax, bbtb = color_boxes(fig, ax)
        targets = [[150.0, 108.88888888888886, 930.0, 11.111111111111114],
                   [138.8889, 119.9999, 11.1111, 960.0]]
        for n in range(2):
            targetbb = mtransforms.Bbox.from_bounds(*targets[n])
            assert_allclose(
                bbspines[n * 2].bounds, targetbb.bounds, atol=1e-2)

        fig, ax = plt.subplots(dpi=200, figsize=(6, 6))
        fig.canvas.draw()
        ax.tick_params(which='both', direction='out')
        ax.minorticks_on()
        ax.tick_params(axis='both', which='minor', length=30)
        fig.canvas.draw()
        bbaxis, bbspines, bbax, bbtb = color_boxes(fig, ax)
        targets = [[150.0, 36.66666666666663, 930.0, 83.33333333333334],
                   [66.6667, 120.0, 83.3333, 960.0]]

        for n in range(2):
            targetbb = mtransforms.Bbox.from_bounds(*targets[n])
            assert_allclose(
                bbspines[n * 2].bounds, targetbb.bounds, atol=1e-2)


@check_figures_equal(extensions=["png"])
def test_axis_bool_arguments(fig_test, fig_ref):
    # Test if False and "off" give the same
    fig_test.add_subplot(211).axis(False)
    fig_ref.add_subplot(211).axis("off")
    # Test if True after False gives the same as "on"
    ax = fig_test.add_subplot(212)
    ax.axis(False)
    ax.axis(True)
    fig_ref.add_subplot(212).axis("on")


def test_axis_extent_arg():
    fig, ax = plt.subplots()
    xmin = 5
    xmax = 10
    ymin = 15
    ymax = 20
    extent = ax.axis([xmin, xmax, ymin, ymax])

    # test that the docstring is correct
    assert tuple(extent) == (xmin, xmax, ymin, ymax)

    # test that limits were set per the docstring
    assert (xmin, xmax) == ax.get_xlim()
    assert (ymin, ymax) == ax.get_ylim()


def test_datetime_masked():
    # make sure that all-masked data falls back to the viewlim
    # set in convert.axisinfo....
    x = np.array([datetime.datetime(2017, 1, n) for n in range(1, 6)])
    y = np.array([1, 2, 3, 4, 5])
    m = np.ma.masked_greater(y, 0)

    fig, ax = plt.subplots()
    ax.plot(x, m)
    dt = mdates.date2num(np.datetime64('0000-12-31'))
    assert ax.get_xlim() == (730120.0 + dt, 733773.0 + dt)


def test_hist_auto_bins():
    _, bins, _ = plt.hist([[1, 2, 3], [3, 4, 5, 6]], bins='auto')
    assert bins[0] <= 1
    assert bins[-1] >= 6


def test_hist_nan_data():
    fig, (ax1, ax2) = plt.subplots(2)

    data = [1, 2, 3]
    nan_data = data + [np.nan]

    bins, edges, _ = ax1.hist(data)
    with np.errstate(invalid='ignore'):
        nanbins, nanedges, _ = ax2.hist(nan_data)

    np.testing.assert_allclose(bins, nanbins)
    np.testing.assert_allclose(edges, nanedges)


def test_hist_range_and_density():
    _, bins, _ = plt.hist(np.random.rand(10), "auto",
                          range=(0, 1), density=True)
    assert bins[0] == 0
    assert bins[-1] == 1


def test_bar_errbar_zorder():
    # Check that the zorder of errorbars is always greater than the bar they
    # are plotted on
    fig, ax = plt.subplots()
    x = [1, 2, 3]
    barcont = ax.bar(x=x, height=x, yerr=x, capsize=5, zorder=3)

    data_line, caplines, barlinecols = barcont.errorbar.lines
    for bar in barcont.patches:
        for capline in caplines:
            assert capline.zorder > bar.zorder
        for barlinecol in barlinecols:
            assert barlinecol.zorder > bar.zorder


def test_set_ticks_inverted():
    fig, ax = plt.subplots()
    ax.invert_xaxis()
    ax.set_xticks([.3, .7])
    assert ax.get_xlim() == (1, 0)


def test_aspect_nonlinear_adjustable_box():
    fig = plt.figure(figsize=(10, 10))  # Square.

    ax = fig.add_subplot()
    ax.plot([.4, .6], [.4, .6])  # Set minpos to keep logit happy.
    ax.set(xscale="log", xlim=(1, 10),
           yscale="logit", ylim=(1/11, 1/1001),
           aspect=1, adjustable="box")
    ax.margins(0)
    pos = fig.transFigure.transform_bbox(ax.get_position())
    assert pos.height / pos.width == pytest.approx(2)


def test_aspect_nonlinear_adjustable_datalim():
    fig = plt.figure(figsize=(10, 10))  # Square.

    ax = fig.add_axes([.1, .1, .8, .8])  # Square.
    ax.plot([.4, .6], [.4, .6])  # Set minpos to keep logit happy.
    ax.set(xscale="log", xlim=(1, 100),
           yscale="logit", ylim=(1 / 101, 1 / 11),
           aspect=1, adjustable="datalim")
    ax.margins(0)
    ax.apply_aspect()

    assert ax.get_xlim() == pytest.approx([1*10**(1/2), 100/10**(1/2)])
    assert ax.get_ylim() == (1 / 101, 1 / 11)


def test_box_aspect():
    # Test if axes with box_aspect=1 has same dimensions
    # as axes with aspect equal and adjustable="box"

    fig1, ax1 = plt.subplots()
    axtwin = ax1.twinx()
    axtwin.plot([12, 344])

    ax1.set_box_aspect(1)

    fig2, ax2 = plt.subplots()
    ax2.margins(0)
    ax2.plot([0, 2], [6, 8])
    ax2.set_aspect("equal", adjustable="box")

    fig1.canvas.draw()
    fig2.canvas.draw()

    bb1 = ax1.get_position()
    bbt = axtwin.get_position()
    bb2 = ax2.get_position()

    assert_array_equal(bb1.extents, bb2.extents)
    assert_array_equal(bbt.extents, bb2.extents)


def test_box_aspect_custom_position():
    # Test if axes with custom position and box_aspect
    # behaves the same independent of the order of setting those.

    fig1, ax1 = plt.subplots()
    ax1.set_position([0.1, 0.1, 0.9, 0.2])
    fig1.canvas.draw()
    ax1.set_box_aspect(1.)

    fig2, ax2 = plt.subplots()
    ax2.set_box_aspect(1.)
    fig2.canvas.draw()
    ax2.set_position([0.1, 0.1, 0.9, 0.2])

    fig1.canvas.draw()
    fig2.canvas.draw()

    bb1 = ax1.get_position()
    bb2 = ax2.get_position()

    assert_array_equal(bb1.extents, bb2.extents)


def test_bbox_aspect_axes_init():
    # Test that box_aspect can be given to axes init and produces
    # all equal square axes.
    fig, axs = plt.subplots(2, 3, subplot_kw=dict(box_aspect=1),
                            constrained_layout=True)
    fig.canvas.draw()
    renderer = fig.canvas.get_renderer()
    sizes = []
    for ax in axs.flat:
        bb = ax.get_window_extent(renderer)
        sizes.extend([bb.width, bb.height])

    assert_allclose(sizes, sizes[0])


def test_redraw_in_frame():
    fig, ax = plt.subplots(1, 1)
    ax.plot([1, 2, 3])
    fig.canvas.draw()
    ax.redraw_in_frame()


def test_invisible_axes():
    # invisible axes should not respond to events...
    fig, ax = plt.subplots()
    assert fig.canvas.inaxes((200, 200)) is not None
    ax.set_visible(False)
    assert fig.canvas.inaxes((200, 200)) is None


def test_xtickcolor_is_not_markercolor():
    plt.rcParams['lines.markeredgecolor'] = 'white'
    ax = plt.axes()
    ticks = ax.xaxis.get_major_ticks()
    for tick in ticks:
        assert tick.tick1line.get_markeredgecolor() != 'white'


def test_ytickcolor_is_not_markercolor():
    plt.rcParams['lines.markeredgecolor'] = 'white'
    ax = plt.axes()
    ticks = ax.yaxis.get_major_ticks()
    for tick in ticks:
        assert tick.tick1line.get_markeredgecolor() != 'white'


@pytest.mark.parametrize('auto', (True, False, None))
def test_unautoscaley(auto):
    fig, ax = plt.subplots()
    x = np.arange(100)
    y = np.linspace(-.1, .1, 100)
    ax.scatter(x, y)

    post_auto = ax.get_autoscaley_on() if auto is None else auto

    ax.set_ylim((-.5, .5), auto=auto)
    assert post_auto == ax.get_autoscaley_on()
    fig.canvas.draw()
    assert_array_equal(ax.get_ylim(), (-.5, .5))


@pytest.mark.parametrize('auto', (True, False, None))
def test_unautoscalex(auto):
    fig, ax = plt.subplots()
    x = np.arange(100)
    y = np.linspace(-.1, .1, 100)
    ax.scatter(y, x)

    post_auto = ax.get_autoscalex_on() if auto is None else auto

    ax.set_xlim((-.5, .5), auto=auto)
    assert post_auto == ax.get_autoscalex_on()
    fig.canvas.draw()
    assert_array_equal(ax.get_xlim(), (-.5, .5))


@check_figures_equal(extensions=["png"])
def test_polar_interpolation_steps_variable_r(fig_test, fig_ref):
    l, = fig_test.add_subplot(projection="polar").plot([0, np.pi/2], [1, 2])
    l.get_path()._interpolation_steps = 100
    fig_ref.add_subplot(projection="polar").plot(
        np.linspace(0, np.pi/2, 101), np.linspace(1, 2, 101))


@pytest.mark.style('default')
def test_autoscale_tiny_sticky():
    fig, ax = plt.subplots()
    ax.bar(0, 1e-9)
    fig.canvas.draw()
    assert ax.get_ylim() == (0, 1.05e-9)


def test_xtickcolor_is_not_xticklabelcolor():
    plt.rcParams['xtick.color'] = 'yellow'
    plt.rcParams['xtick.labelcolor'] = 'blue'
    ax = plt.axes()
    ticks = ax.xaxis.get_major_ticks()
    for tick in ticks:
        assert tick.tick1line.get_color() == 'yellow'
        assert tick.label1.get_color() == 'blue'


def test_ytickcolor_is_not_yticklabelcolor():
    plt.rcParams['ytick.color'] = 'yellow'
    plt.rcParams['ytick.labelcolor'] = 'blue'
    ax = plt.axes()
    ticks = ax.yaxis.get_major_ticks()
    for tick in ticks:
        assert tick.tick1line.get_color() == 'yellow'
        assert tick.label1.get_color() == 'blue'


@pytest.mark.parametrize('size', [size for size in mfont_manager.font_scalings
                                  if size is not None] + [8, 10, 12])
@pytest.mark.style('default')
def test_relative_ticklabel_sizes(size):
    mpl.rcParams['xtick.labelsize'] = size
    mpl.rcParams['ytick.labelsize'] = size
    fig, ax = plt.subplots()
    fig.canvas.draw()

    for name, axis in zip(['x', 'y'], [ax.xaxis, ax.yaxis]):
        for tick in axis.get_major_ticks():
            assert tick.label1.get_size() == axis._get_tick_label_size(name)


def test_multiplot_autoscale():
    fig = plt.figure()
    ax1, ax2 = fig.subplots(2, 1, sharex='all')
    ax1.scatter([1, 2, 3, 4], [2, 3, 2, 3])
    ax2.axhspan(-5, 5)
    xlim = ax1.get_xlim()
    assert np.allclose(xlim, [0.5, 4.5])


def test_sharing_does_not_link_positions():
    fig = plt.figure()
    ax0 = fig.add_subplot(221)
    ax1 = fig.add_axes([.6, .6, .3, .3], sharex=ax0)
    init_pos = ax1.get_position()
    fig.subplots_adjust(left=0)
    assert (ax1.get_position().get_points() == init_pos.get_points()).all()


@check_figures_equal(extensions=["pdf"])
def test_2dcolor_plot(fig_test, fig_ref):
    color = np.array([0.1, 0.2, 0.3])
    # plot with 1D-color:
    axs = fig_test.subplots(5)
    axs[0].plot([1, 2], [1, 2], c=color.reshape(-1))
    axs[1].scatter([1, 2], [1, 2], c=color.reshape(-1))
    axs[2].step([1, 2], [1, 2], c=color.reshape(-1))
    axs[3].hist(np.arange(10), color=color.reshape(-1))
    axs[4].bar(np.arange(10), np.arange(10), color=color.reshape(-1))
    # plot with 2D-color:
    axs = fig_ref.subplots(5)
    axs[0].plot([1, 2], [1, 2], c=color.reshape((1, -1)))
    axs[1].scatter([1, 2], [1, 2], c=color.reshape((1, -1)))
    axs[2].step([1, 2], [1, 2], c=color.reshape((1, -1)))
    axs[3].hist(np.arange(10), color=color.reshape((1, -1)))
    axs[4].bar(np.arange(10), np.arange(10), color=color.reshape((1, -1)))


<<<<<<< HEAD
def test_shared_axes_retick():
    fig, axs = plt.subplots(2, 2, sharex='all', sharey='all')

    for ax in axs.flat:
        ax.plot([0, 2], 'o-')

    axs[0, 0].set_xticks([-0.5, 0, 1, 1.5])  # should affect all axes xlims
    for ax in axs.flat:
        assert ax.get_xlim() == axs[0, 0].get_xlim()

    axs[0, 0].set_yticks([-0.5, 0, 2, 2.5])  # should affect all axes ylims
    for ax in axs.flat:
        assert ax.get_ylim() == axs[0, 0].get_ylim()
=======
@pytest.mark.parametrize('ha', ['left', 'center', 'right'])
def test_ylabel_ha_with_position(ha):
    fig = Figure()
    ax = fig.subplots()
    ax.set_ylabel("test", y=1, ha=ha)
    ax.yaxis.set_label_position("right")
    assert ax.yaxis.get_label().get_ha() == ha
>>>>>>> 34f99a9e
<|MERGE_RESOLUTION|>--- conflicted
+++ resolved
@@ -6767,7 +6767,6 @@
     axs[4].bar(np.arange(10), np.arange(10), color=color.reshape((1, -1)))
 
 
-<<<<<<< HEAD
 def test_shared_axes_retick():
     fig, axs = plt.subplots(2, 2, sharex='all', sharey='all')
 
@@ -6781,12 +6780,12 @@
     axs[0, 0].set_yticks([-0.5, 0, 2, 2.5])  # should affect all axes ylims
     for ax in axs.flat:
         assert ax.get_ylim() == axs[0, 0].get_ylim()
-=======
+
+
 @pytest.mark.parametrize('ha', ['left', 'center', 'right'])
 def test_ylabel_ha_with_position(ha):
     fig = Figure()
     ax = fig.subplots()
     ax.set_ylabel("test", y=1, ha=ha)
     ax.yaxis.set_label_position("right")
-    assert ax.yaxis.get_label().get_ha() == ha
->>>>>>> 34f99a9e
+    assert ax.yaxis.get_label().get_ha() == ha