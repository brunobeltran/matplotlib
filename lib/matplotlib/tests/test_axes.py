--- conflicted
+++ resolved
@@ -1297,7 +1297,6 @@
     ax.set_ylim(0, 16)
 
 
-<<<<<<< HEAD
 @image_comparison(baseline_images=['specgram_freqs'], remove_text=True,
                   extensions=['png'])
 def test_specgram_freqs():
@@ -1516,10 +1515,6 @@
     ax3.set_ylabel('')
 
 
-if __name__ == '__main__':
-    import nose
-    nose.runmodule(argv=['-s', '--with-doctest'], exit=False)
-=======
 @image_comparison(baseline_images=['twin_spines'], remove_text=True,
                   extensions=['png'])
 def test_twin_spines():
@@ -1565,4 +1560,8 @@
     par1.tick_params(axis='y', colors=p2.get_color(), **tkw)
     par2.tick_params(axis='y', colors=p3.get_color(), **tkw)
     host.tick_params(axis='x', **tkw)
->>>>>>> 1909fefa
+
+
+if __name__ == '__main__':
+    import nose
+    nose.runmodule(argv=['-s', '--with-doctest'], exit=False)