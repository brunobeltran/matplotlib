--- conflicted
+++ resolved
@@ -10,10 +10,7 @@
 import matplotlib.pyplot as plt
 import matplotlib.ticker as mticker
 from matplotlib.testing.decorators import cleanup
-<<<<<<< HEAD
-=======
 
->>>>>>> 1cf1ab17
 
 def test_MaxNLocator():
     loc = mticker.MaxNLocator(nbins=5)
