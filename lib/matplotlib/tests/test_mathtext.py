--- conflicted
+++ resolved
@@ -286,7 +286,6 @@
     fig_ref.subplots().set_title(r"$1\/2\:3~4$")
 
 
-<<<<<<< HEAD
 def test_mathtext_fallback_valid():
     for fallback in ['cm', 'stix', 'stixsans', 'None']:
         mpl.rcParams['mathtext.fallback'] = fallback
@@ -330,7 +329,8 @@
     ]
     assert char_fonts == fontlist
     mpl.font_manager.fontManager.ttflist = mpl.font_manager.fontManager.ttflist[:-1]
-=======
+
+
 def test_math_to_image(tmpdir):
     mathtext.math_to_image('$x^2$', str(tmpdir.join('example.png')))
     mathtext.math_to_image('$x^2$', io.BytesIO())
@@ -339,5 +339,4 @@
 def test_mathtext_to_png(tmpdir):
     mt = mathtext.MathTextParser('bitmap')
     mt.to_png(str(tmpdir.join('example.png')), '$x^2$')
-    mt.to_png(io.BytesIO(), '$x^2$')
->>>>>>> fa773f66
+    mt.to_png(io.BytesIO(), '$x^2$')