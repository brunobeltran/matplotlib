"""
Classes for including text in a figure.
"""
from __future__ import (absolute_import, division, print_function,
                        unicode_literals)

import six
from six.moves import zip

import math

import numpy as np

from matplotlib import cbook
from matplotlib import rcParams
import matplotlib.artist as artist
from matplotlib.artist import Artist
from matplotlib.cbook import is_string_like, maxdict
from matplotlib import docstring
from matplotlib.font_manager import FontProperties
from matplotlib.patches import bbox_artist, YAArrow, FancyBboxPatch
from matplotlib.patches import FancyArrowPatch, Rectangle
import matplotlib.transforms as mtransforms
from matplotlib.transforms import Affine2D, Bbox, Transform
from matplotlib.transforms import BboxBase, BboxTransformTo
from matplotlib.lines import Line2D

from matplotlib.artist import allow_rasterization

from matplotlib.backend_bases import RendererBase
from matplotlib.textpath import TextPath


def _process_text_args(override, fontdict=None, **kwargs):
    "Return an override dict.  See :func:`~pyplot.text' docstring for info"

    if fontdict is not None:
        override.update(fontdict)

    override.update(kwargs)
    return override


# Extracted from Text's method to serve as a function
def get_rotation(rotation):
    """
    Return the text angle as float.

    *rotation* may be 'horizontal', 'vertical', or a numeric value in degrees.
    """
    if rotation in ('horizontal', None):
        angle = 0.
    elif rotation == 'vertical':
        angle = 90.
    else:
        angle = float(rotation)
    return angle % 360


# these are not available for the object inspector until after the
# class is build so we define an initial set here for the init
# function and they will be overridden after object defn
docstring.interpd.update(Text="""
    ========================== ================================================
    Property                   Value
    ========================== ================================================
    alpha                      float or None
    animated                   [True | False]
    backgroundcolor            any matplotlib color
    bbox                       rectangle prop dict plus key 'pad' which is a
                               pad in points
    clip_box                   a matplotlib.transform.Bbox instance
    clip_on                    [True | False]
    color                      any matplotlib color
    family                     ['serif' | 'sans-serif' | 'cursive' |
                                'fantasy' | 'monospace']
    figure                     a matplotlib.figure.Figure instance
    fontproperties             a matplotlib.font_manager.FontProperties
                               instance
    horizontalalignment or ha  ['center' | 'right' | 'left']
    label                      any string
    linespacing                float
    lod                        [True | False]
    multialignment             ['left' | 'right' | 'center' ]
    name or fontname           string eg,
                               ['Sans' | 'Courier' | 'Helvetica' ...]
    position                   (x,y)
    rotation                   [ angle in degrees 'vertical' | 'horizontal'
    rotation_mode              [ None | 'anchor']
    size or fontsize           [size in points | relative size eg 'smaller',
                                                                  'x-large']
    style or fontstyle         [ 'normal' | 'italic' | 'oblique']
    text                       string
    transform                  a matplotlib.transform transformation instance
    variant                    ['normal' | 'small-caps']
    verticalalignment or va    ['center' | 'top' | 'bottom' | 'baseline']
    visible                    [True | False]
    weight or fontweight       ['normal' | 'bold' | 'heavy' | 'light' |
                                'ultrabold' | 'ultralight']
    x                          float
    y                          float
    zorder                     any number
    ========================== ===============================================
    """)

# TODO : This function may move into the Text class as a method. As a
# matter of fact, The information from the _get_textbox function
# should be available during the Text._get_layout() call, which is
# called within the _get_textbox. So, it would better to move this
# function as a method with some refactoring of _get_layout method.


def _get_textbox(text, renderer):
    """
    Calculate the bounding box of the text. Unlike
    :meth:`matplotlib.text.Text.get_extents` method, The bbox size of
    the text before the rotation is calculated.
    """

    projected_xs = []
    projected_ys = []

    theta = np.deg2rad(text.get_rotation())
    tr = mtransforms.Affine2D().rotate(-theta)

    _, parts, d = text._get_layout(renderer)

    for t, wh, x, y in parts:
        w, h = wh

        xt1, yt1 = tr.transform_point((x, y))
        yt1 -= d
        xt2, yt2 = xt1 + w, yt1 + h

        projected_xs.extend([xt1, xt2])
        projected_ys.extend([yt1, yt2])

    xt_box, yt_box = min(projected_xs), min(projected_ys)
    w_box, h_box = max(projected_xs) - xt_box, max(projected_ys) - yt_box

    tr = mtransforms.Affine2D().rotate(theta)

    x_box, y_box = tr.transform_point((xt_box, yt_box))

    return x_box, y_box, w_box, h_box


class Text(Artist):
    """
    Handle storing and drawing of text in window or data coordinates.
    """
    zorder = 3

    _cached = maxdict(50)

    def __str__(self):
        return "Text(%g,%g,%s)" % (self._x, self._y, repr(self._text))

    def __init__(self,
                 x=0, y=0, text='',
                 color=None,           # defaults to rc params
                 verticalalignment='baseline',
                 horizontalalignment='left',
                 multialignment=None,
                 fontproperties=None,  # defaults to FontProperties()
                 rotation=None,
                 linespacing=None,
                 rotation_mode=None,
                 **kwargs
                 ):
        """
        Create a :class:`~matplotlib.text.Text` instance at *x*, *y*
        with string *text*.

        Valid kwargs are
        %(Text)s
        """

        Artist.__init__(self)
        self._x, self._y = x, y

        if color is None:
            color = rcParams['text.color']
        if fontproperties is None:
            fontproperties = FontProperties()
        elif is_string_like(fontproperties):
            fontproperties = FontProperties(fontproperties)

        self.set_text(text)
        self.set_color(color)
        self._verticalalignment = verticalalignment
        self._horizontalalignment = horizontalalignment
        self._multialignment = multialignment
        self._rotation = rotation
        self._fontproperties = fontproperties
        self._bbox = None
        self._bbox_patch = None  # a FancyBboxPatch instance
        self._renderer = None
        if linespacing is None:
            linespacing = 1.2   # Maybe use rcParam later.
        self._linespacing = linespacing
        self.set_rotation_mode(rotation_mode)
        self.update(kwargs)
        #self.set_bbox(dict(pad=0))

    def __getstate__(self):
        d = super(Text, self).__getstate__()
        # remove the cached _renderer (if it exists)
        d['_renderer'] = None
        return d

    def contains(self, mouseevent):
        """Test whether the mouse event occurred in the patch.

        In the case of text, a hit is true anywhere in the
        axis-aligned bounding-box containing the text.

        Returns True or False.
        """
        if six.callable(self._contains):
            return self._contains(self, mouseevent)

        if not self.get_visible() or self._renderer is None:
            return False, {}

        l, b, w, h = self.get_window_extent().bounds
        r, t = l + w, b + h

        x, y = mouseevent.x, mouseevent.y
        inside = (l <= x <= r and b <= y <= t)
        cattr = {}

        # if the text has a surrounding patch, also check containment for it,
        # and merge the results with the results for the text.
        if self._bbox_patch:
            patch_inside, patch_cattr = self._bbox_patch.contains(mouseevent)
            inside = inside or patch_inside
            cattr["bbox_patch"] = patch_cattr

        return inside, cattr

    def _get_xy_display(self):
        'get the (possibly unit converted) transformed x, y in display coords'
        x, y = self.get_position()
        return self.get_transform().transform_point((x, y))

    def _get_multialignment(self):
        if self._multialignment is not None:
            return self._multialignment
        else:
            return self._horizontalalignment

    def get_rotation(self):
        'return the text angle as float in degrees'
        return get_rotation(self._rotation)  # string_or_number -> number

    def set_rotation_mode(self, m):
        """
        set text rotation mode. If "anchor", the un-rotated text
        will first aligned according to their *ha* and
        *va*, and then will be rotated with the alignement
        reference point as a origin. If None (default), the text will be
        rotated first then will be aligned.
        """
        if m is None or m in ["anchor", "default"]:
            self._rotation_mode = m
        else:
            raise ValueError("Unknown rotation_mode : %s" % repr(m))

    def get_rotation_mode(self):
        "get text rotation mode"
        return self._rotation_mode

    def update_from(self, other):
        'Copy properties from other to self'
        Artist.update_from(self, other)
        self._color = other._color
        self._multialignment = other._multialignment
        self._verticalalignment = other._verticalalignment
        self._horizontalalignment = other._horizontalalignment
        self._fontproperties = other._fontproperties.copy()
        self._rotation = other._rotation
        self._picker = other._picker
        self._linespacing = other._linespacing

    def _get_layout(self, renderer):
        """
        return the extent (bbox) of the text together with
        multile-alignment information. Note that it returns a extent
        of a rotated text when necessary.
        """
        key = self.get_prop_tup()
        if key in self._cached:
            return self._cached[key]

        horizLayout = []

        thisx, thisy = 0.0, 0.0
        xmin, ymin = 0.0, 0.0
        width, height = 0.0, 0.0
        lines = self.get_text().split('\n')

        whs = np.zeros((len(lines), 2))
        horizLayout = np.zeros((len(lines), 4))

        if self.get_path_effects():
            from matplotlib.backends.backend_mixed import MixedModeRenderer
            if isinstance(renderer, MixedModeRenderer):
                def get_text_width_height_descent(*kl, **kwargs):
                    return RendererBase.get_text_width_height_descent(
                                                    renderer._renderer,
                                                    *kl, **kwargs)
            else:
                def get_text_width_height_descent(*kl, **kwargs):
                    return RendererBase.get_text_width_height_descent(
                                                        renderer,
                                                        *kl, **kwargs)
        else:
            get_text_width_height_descent = renderer.get_text_width_height_descent

        # Find full vertical extent of font,
        # including ascenders and descenders:
        tmp, lp_h, lp_bl = get_text_width_height_descent('lp',
                                                         self._fontproperties,
                                                         ismath=False)
        offsety = (lp_h - lp_bl) * self._linespacing

        baseline = 0
        for i, line in enumerate(lines):
            clean_line, ismath = self.is_math_text(line)
            if clean_line:
                w, h, d = get_text_width_height_descent(clean_line,
                                                        self._fontproperties,
                                                        ismath=ismath)
            else:
                w, h, d = 0, 0, 0

            # For multiline text, increase the line spacing when the
            # text net-height(excluding baseline) is larger than that
            # of a "l" (e.g., use of superscripts), which seems
            # what TeX does.
            h = max(h, lp_h)
            d = max(d, lp_bl)

            whs[i] = w, h

            baseline = (h - d) - thisy
            thisy -= max(offsety, (h - d) * self._linespacing)
            horizLayout[i] = thisx, thisy, w, h
            thisy -= d
            width = max(width, w)
            descent = d

        ymin = horizLayout[-1][1]
        ymax = horizLayout[0][1] + horizLayout[0][3]
        height = ymax - ymin
        xmax = xmin + width

        # get the rotation matrix
        M = Affine2D().rotate_deg(self.get_rotation())

        offsetLayout = np.zeros((len(lines), 2))
        offsetLayout[:] = horizLayout[:, 0:2]
        # now offset the individual text lines within the box
        if len(lines) > 1:  # do the multiline aligment
            malign = self._get_multialignment()
            if malign == 'center':
                offsetLayout[:, 0] += width / 2.0 - horizLayout[:, 2] / 2.0
            elif malign == 'right':
                offsetLayout[:, 0] += width - horizLayout[:, 2]

        # the corners of the unrotated bounding box
        cornersHoriz = np.array(
            [(xmin, ymin), (xmin, ymax), (xmax, ymax), (xmax, ymin)],
            np.float_)
        cornersHoriz[:,1] -= descent

        # now rotate the bbox
        cornersRotated = M.transform(cornersHoriz)

        txs = cornersRotated[:, 0]
        tys = cornersRotated[:, 1]

        # compute the bounds of the rotated box
        xmin, xmax = txs.min(), txs.max()
        ymin, ymax = tys.min(), tys.max()
        width = xmax - xmin
        height = ymax - ymin

        # Now move the box to the target position offset the display
        # bbox by alignment
        halign = self._horizontalalignment
        valign = self._verticalalignment

        rotation_mode = self.get_rotation_mode()
        if rotation_mode != "anchor":
            # compute the text location in display coords and the offsets
            # necessary to align the bbox with that location
            if halign == 'center':
                offsetx = (xmin + width / 2.0)
            elif halign == 'right':
                offsetx = (xmin + width)
            else:
                offsetx = xmin

            if valign == 'center':
                offsety = (ymin + height / 2.0)
            elif valign == 'top':
                offsety = (ymin + height)
            elif valign == 'baseline':
                offsety = (ymin + height) - baseline
            else:
                offsety = ymin
        else:
            xmin1, ymin1 = cornersHoriz[0]
            xmax1, ymax1 = cornersHoriz[2]

            if halign == 'center':
                offsetx = (xmin1 + xmax1) / 2.0
            elif halign == 'right':
                offsetx = xmax1
            else:
                offsetx = xmin1

            if valign == 'center':
                offsety = (ymin1 + ymax1) / 2.0
            elif valign == 'top':
                offsety = ymax1
            elif valign == 'baseline':
                offsety = ymax1 - baseline
            else:
                offsety = ymin1

            offsetx, offsety = M.transform_point((offsetx, offsety))

        xmin -= offsetx
        ymin -= offsety

        bbox = Bbox.from_bounds(xmin, ymin, width, height)

        # now rotate the positions around the first x,y position
        xys = M.transform(offsetLayout)
        xys -= (offsetx, offsety)

        xs, ys = xys[:, 0], xys[:, 1]

<<<<<<< HEAD
        ret = bbox, list(zip(lines, whs, xs, ys)), descent
        self.cached[key] = ret
=======
        ret = bbox, zip(lines, whs, xs, ys), descent
        self._cached[key] = ret
>>>>>>> e4ec9d59
        return ret

    def set_bbox(self, rectprops):
        """
        Draw a bounding box around self.  rectprops are any settable
        properties for a rectangle, eg facecolor='red', alpha=0.5.

          t.set_bbox(dict(facecolor='red', alpha=0.5))

        If rectprops has "boxstyle" key. A FancyBboxPatch
        is initialized with rectprops and will be drawn. The mutation
        scale of the FancyBboxPath is set to the fontsize.

        ACCEPTS: rectangle prop dict
        """

        # The self._bbox_patch object is created only if rectprops has
        # boxstyle key. Otherwise, self._bbox will be set to the
        # rectprops and the bbox will be drawn using bbox_artist
        # function. This is to keep the backward compatibility.

        if rectprops is not None and "boxstyle" in rectprops:
            props = rectprops.copy()
            boxstyle = props.pop("boxstyle")
            bbox_transmuter = props.pop("bbox_transmuter", None)

            self._bbox_patch = FancyBboxPatch(
                                    (0., 0.),
                                    1., 1.,
                                    boxstyle=boxstyle,
                                    bbox_transmuter=bbox_transmuter,
                                    transform=mtransforms.IdentityTransform(),
                                    **props)
            self._bbox = None
        else:
            self._bbox_patch = None
            self._bbox = rectprops

    def get_bbox_patch(self):
        """
        Return the bbox Patch object. Returns None if the the
        FancyBboxPatch is not made.
        """
        return self._bbox_patch

    def update_bbox_position_size(self, renderer):
        """
        Update the location and the size of the bbox. This method
        should be used when the position and size of the bbox needs to
        be updated before actually drawing the bbox.
        """

        if self._bbox_patch:

            trans = self.get_transform()

            # don't use self.get_position here, which refers to text position
            # in Text, and dash position in TextWithDash:
            posx = float(self.convert_xunits(self._x))
            posy = float(self.convert_yunits(self._y))

            posx, posy = trans.transform_point((posx, posy))

            x_box, y_box, w_box, h_box = _get_textbox(self, renderer)
            self._bbox_patch.set_bounds(0., 0., w_box, h_box)
            theta = np.deg2rad(self.get_rotation())
            tr = mtransforms.Affine2D().rotate(theta)
            tr = tr.translate(posx + x_box, posy + y_box)
            self._bbox_patch.set_transform(tr)
            fontsize_in_pixel = renderer.points_to_pixels(self.get_size())
            self._bbox_patch.set_mutation_scale(fontsize_in_pixel)
            #self._bbox_patch.draw(renderer)

    def _draw_bbox(self, renderer, posx, posy):

        """ Update the location and the size of the bbox
        (FancyBoxPatch), and draw
        """

        x_box, y_box, w_box, h_box = _get_textbox(self, renderer)
        self._bbox_patch.set_bounds(0., 0., w_box, h_box)
        theta = np.deg2rad(self.get_rotation())
        tr = mtransforms.Affine2D().rotate(theta)
        tr = tr.translate(posx + x_box, posy + y_box)
        self._bbox_patch.set_transform(tr)
        fontsize_in_pixel = renderer.points_to_pixels(self.get_size())
        self._bbox_patch.set_mutation_scale(fontsize_in_pixel)
        self._bbox_patch.draw(renderer)

    @allow_rasterization
    def draw(self, renderer):
        """
        Draws the :class:`Text` object to the given *renderer*.
        """
        if renderer is not None:
            self._renderer = renderer
        if not self.get_visible():
            return
        if self.get_text().strip() == '':
            return

        renderer.open_group('text', self.get_gid())

        bbox, info, descent = self._get_layout(renderer)
        trans = self.get_transform()

        # don't use self.get_position here, which refers to text position
        # in Text, and dash position in TextWithDash:
        posx = float(self.convert_xunits(self._x))
        posy = float(self.convert_yunits(self._y))

        posx, posy = trans.transform_point((posx, posy))
        canvasw, canvash = renderer.get_canvas_width_height()

        # draw the FancyBboxPatch
        if self._bbox_patch:
            self._draw_bbox(renderer, posx, posy)

        gc = renderer.new_gc()
        gc.set_foreground(self.get_color())
        gc.set_alpha(self.get_alpha())
        gc.set_url(self._url)
        self._set_gc_clip(gc)

        if self._bbox:
            bbox_artist(self, renderer, self._bbox)
        angle = self.get_rotation()

        for line, wh, x, y in info:
            if not np.isfinite(x) or not np.isfinite(y):
                continue

            x = x + posx
            y = y + posy
            if renderer.flipy():
                y = canvash - y
            clean_line, ismath = self.is_math_text(line)

            if self.get_path_effects():
                for path_effect in self.get_path_effects():
                    if rcParams['text.usetex']:
                        path_effect.draw_tex(renderer, gc, x, y, clean_line,
                                             self._fontproperties, angle)
                    else:
                        path_effect.draw_text(renderer, gc, x, y, clean_line,
                                             self._fontproperties, angle,
                                             ismath=ismath)
            else:
                if rcParams['text.usetex']:
                    renderer.draw_tex(gc, x, y, clean_line,
                                      self._fontproperties, angle, mtext=self)
                else:
                    renderer.draw_text(gc, x, y, clean_line,
                                       self._fontproperties, angle,
                                       ismath=ismath, mtext=self)

        gc.restore()
        renderer.close_group('text')

    def get_color(self):
        "Return the color of the text"
        return self._color

    def get_fontproperties(self):
        "Return the :class:`~font_manager.FontProperties` object"
        return self._fontproperties

    def get_font_properties(self):
        'alias for get_fontproperties'
        return self.get_fontproperties()

    def get_family(self):
        "Return the list of font families used for font lookup"
        return self._fontproperties.get_family()

    def get_fontfamily(self):
        'alias for get_family'
        return self.get_family()

    def get_name(self):
        "Return the font name as string"
        return self._fontproperties.get_name()

    def get_style(self):
        "Return the font style as string"
        return self._fontproperties.get_style()

    def get_size(self):
        "Return the font size as integer"
        return self._fontproperties.get_size_in_points()

    def get_variant(self):
        "Return the font variant as a string"
        return self._fontproperties.get_variant()

    def get_fontvariant(self):
        'alias for get_variant'
        return self.get_variant()

    def get_weight(self):
        "Get the font weight as string or number"
        return self._fontproperties.get_weight()

    def get_fontname(self):
        'alias for get_name'
        return self.get_name()

    def get_fontstyle(self):
        'alias for get_style'
        return self.get_style()

    def get_fontsize(self):
        'alias for get_size'
        return self.get_size()

    def get_fontweight(self):
        'alias for get_weight'
        return self.get_weight()

    def get_stretch(self):
        'Get the font stretch as a string or number'
        return self._fontproperties.get_stretch()

    def get_fontstretch(self):
        'alias for get_stretch'
        return self.get_stretch()

    def get_ha(self):
        'alias for get_horizontalalignment'
        return self.get_horizontalalignment()

    def get_horizontalalignment(self):
        """
        Return the horizontal alignment as string.  Will be one of
        'left', 'center' or 'right'.
        """
        return self._horizontalalignment

    def get_position(self):
        "Return the position of the text as a tuple (*x*, *y*)"
        x = float(self.convert_xunits(self._x))
        y = float(self.convert_yunits(self._y))
        return x, y

    def get_prop_tup(self):
        """
        Return a hashable tuple of properties.

        Not intended to be human readable, but useful for backends who
        want to cache derived information about text (eg layouts) and
        need to know if the text has changed.
        """
        x, y = self.get_position()
        return (x, y, self.get_text(), self._color,
                self._verticalalignment, self._horizontalalignment,
                hash(self._fontproperties),
                self._rotation, self._rotation_mode,
                self.figure.dpi, id(self._renderer),
                )

    def get_text(self):
        "Get the text as string"
        return self._text

    def get_va(self):
        'alias for :meth:`getverticalalignment`'
        return self.get_verticalalignment()

    def get_verticalalignment(self):
        """
        Return the vertical alignment as string.  Will be one of
        'top', 'center', 'bottom' or 'baseline'.
        """
        return self._verticalalignment

    def get_window_extent(self, renderer=None, dpi=None):
        '''
        Return a :class:`~matplotlib.transforms.Bbox` object bounding
        the text, in display units.

        In addition to being used internally, this is useful for
        specifying clickable regions in a png file on a web page.

        *renderer* defaults to the _renderer attribute of the text
        object.  This is not assigned until the first execution of
        :meth:`draw`, so you must use this kwarg if you want
        to call :meth:`get_window_extent` prior to the first
        :meth:`draw`.  For getting web page regions, it is
        simpler to call the method after saving the figure.

        *dpi* defaults to self.figure.dpi; the renderer dpi is
        irrelevant.  For the web application, if figure.dpi is not
        the value used when saving the figure, then the value that
        was used must be specified as the *dpi* argument.
        '''
        #return _unit_box
        if not self.get_visible():
            return Bbox.unit()
        if dpi is not None:
            dpi_orig = self.figure.dpi
            self.figure.dpi = dpi
        if self.get_text().strip() == '':
            tx, ty = self._get_xy_display()
            return Bbox.from_bounds(tx, ty, 0, 0)

        if renderer is not None:
            self._renderer = renderer
        if self._renderer is None:
            raise RuntimeError('Cannot get window extent w/o renderer')

        bbox, info, descent = self._get_layout(self._renderer)
        x, y = self.get_position()
        x, y = self.get_transform().transform_point((x, y))
        bbox = bbox.translated(x, y)
        if dpi is not None:
            self.figure.dpi = dpi_orig
        return bbox

    def set_backgroundcolor(self, color):
        """
        Set the background color of the text by updating the bbox.

        .. seealso::

            :meth:`set_bbox`
               To change the position of the bounding box.

        ACCEPTS: any matplotlib color
        """
        if self._bbox is None:
            self._bbox = dict(facecolor=color, edgecolor=color)
        else:
            self._bbox.update(dict(facecolor=color))

    def set_color(self, color):
        """
        Set the foreground color of the text

        ACCEPTS: any matplotlib color
        """
        # Make sure it is hashable, or get_prop_tup will fail.
        try:
            hash(color)
        except TypeError:
            color = tuple(color)
        self._color = color

    def set_ha(self, align):
        'alias for set_horizontalalignment'
        self.set_horizontalalignment(align)

    def set_horizontalalignment(self, align):
        """
        Set the horizontal alignment to one of

        ACCEPTS: [ 'center' | 'right' | 'left' ]
        """
        legal = ('center', 'right', 'left')
        if align not in legal:
            raise ValueError('Horizontal alignment must be one of %s' %
                             str(legal))
        self._horizontalalignment = align

    def set_ma(self, align):
        'alias for set_verticalalignment'
        self.set_multialignment(align)

    def set_multialignment(self, align):
        """
        Set the alignment for multiple lines layout.  The layout of the
        bounding box of all the lines is determined bu the horizontalalignment
        and verticalalignment properties, but the multiline text within that
        box can be

        ACCEPTS: ['left' | 'right' | 'center' ]
        """
        legal = ('center', 'right', 'left')
        if align not in legal:
            raise ValueError('Horizontal alignment must be one of %s' %
                             str(legal))
        self._multialignment = align

    def set_linespacing(self, spacing):
        """
        Set the line spacing as a multiple of the font size.
        Default is 1.2.

        ACCEPTS: float (multiple of font size)
        """
        self._linespacing = spacing

    def set_family(self, fontname):
        """
        Set the font family.  May be either a single string, or a list
        of strings in decreasing priority.  Each string may be either
        a real font name or a generic font class name.  If the latter,
        the specific font names will be looked up in the
        :file:`matplotlibrc` file.

        ACCEPTS: [FONTNAME | 'serif' | 'sans-serif' | 'cursive' | 'fantasy' |
                  'monospace' ]
        """
        self._fontproperties.set_family(fontname)

    def set_variant(self, variant):
        """
        Set the font variant, either 'normal' or 'small-caps'.

        ACCEPTS: [ 'normal' | 'small-caps' ]
        """
        self._fontproperties.set_variant(variant)

    def set_fontvariant(self, variant):
        'alias for set_variant'
        return self.set_variant(variant)

    def set_name(self, fontname):
        """alias for set_family"""
        return self.set_family(fontname)

    def set_fontname(self, fontname):
        """alias for set_family"""
        self.set_family(fontname)

    def set_style(self, fontstyle):
        """
        Set the font style.

        ACCEPTS: [ 'normal' | 'italic' | 'oblique']
        """
        self._fontproperties.set_style(fontstyle)

    def set_fontstyle(self, fontstyle):
        'alias for set_style'
        return self.set_style(fontstyle)

    def set_size(self, fontsize):
        """
        Set the font size.  May be either a size string, relative to
        the default font size, or an absolute font size in points.

        ACCEPTS: [size in points | 'xx-small' | 'x-small' | 'small' |
                  'medium' | 'large' | 'x-large' | 'xx-large' ]
        """
        self._fontproperties.set_size(fontsize)

    def set_fontsize(self, fontsize):
        'alias for set_size'
        return self.set_size(fontsize)

    def set_weight(self, weight):
        """
        Set the font weight.

        ACCEPTS: [a numeric value in range 0-1000 | 'ultralight' | 'light' |
                  'normal' | 'regular' | 'book' | 'medium' | 'roman' |
                  'semibold' | 'demibold' | 'demi' | 'bold' | 'heavy' |
                  'extra bold' | 'black' ]
        """
        self._fontproperties.set_weight(weight)

    def set_fontweight(self, weight):
        'alias for set_weight'
        return self.set_weight(weight)

    def set_stretch(self, stretch):
        """
        Set the font stretch (horizontal condensation or expansion).

        ACCEPTS: [a numeric value in range 0-1000 | 'ultra-condensed' |
                  'extra-condensed' | 'condensed' | 'semi-condensed' |
                  'normal' | 'semi-expanded' | 'expanded' | 'extra-expanded' |
                  'ultra-expanded' ]
        """
        self._fontproperties.set_stretch(stretch)

    def set_fontstretch(self, stretch):
        'alias for set_stretch'
        return self.set_stretch(stretch)

    def set_position(self, xy):
        """
        Set the (*x*, *y*) position of the text

        ACCEPTS: (x,y)
        """
        self.set_x(xy[0])
        self.set_y(xy[1])

    def set_x(self, x):
        """
        Set the *x* position of the text

        ACCEPTS: float
        """
        self._x = x

    def set_y(self, y):
        """
        Set the *y* position of the text

        ACCEPTS: float
        """
        self._y = y

    def set_rotation(self, s):
        """
        Set the rotation of the text

        ACCEPTS: [ angle in degrees | 'vertical' | 'horizontal' ]
        """
        self._rotation = s

    def set_va(self, align):
        'alias for set_verticalalignment'
        self.set_verticalalignment(align)

    def set_verticalalignment(self, align):
        """
        Set the vertical alignment

        ACCEPTS: [ 'center' | 'top' | 'bottom' | 'baseline' ]
        """
        legal = ('top', 'bottom', 'center', 'baseline')
        if align not in legal:
            raise ValueError('Vertical alignment must be one of %s' %
                             str(legal))

        self._verticalalignment = align

    def set_text(self, s):
        """
        Set the text string *s*

        It may contain newlines (``\\n``) or math in LaTeX syntax.

        ACCEPTS: string or anything printable with '%s' conversion.
        """
        self._text = '%s' % (s,)

    @staticmethod
    def is_math_text(s):
        """
        Returns a cleaned string and a boolean flag.
        The flag indicates if the given string *s* contains any mathtext,
        determined by counting unescaped dollar signs. If no mathtext
        is present, the cleaned string has its dollar signs unescaped.
        If usetex is on, the flag always has the value "TeX".
        """
        # Did we find an even number of non-escaped dollar signs?
        # If so, treat is as math text.
        if rcParams['text.usetex']:
            if s == ' ':
                s = r'\ '
            return s, 'TeX'

        if cbook.is_math_text(s):
            return s, True
        else:
            return s.replace(r'\$', '$'), False

    def set_fontproperties(self, fp):
        """
        Set the font properties that control the text.  *fp* must be a
        :class:`matplotlib.font_manager.FontProperties` object.

        ACCEPTS: a :class:`matplotlib.font_manager.FontProperties` instance
        """
        if is_string_like(fp):
            fp = FontProperties(fp)
        self._fontproperties = fp.copy()

    def set_font_properties(self, fp):
        'alias for set_fontproperties'
        self.set_fontproperties(fp)

docstring.interpd.update(Text=artist.kwdoc(Text))
docstring.dedent_interpd(Text.__init__)


class TextWithDash(Text):
    """
    This is basically a :class:`~matplotlib.text.Text` with a dash
    (drawn with a :class:`~matplotlib.lines.Line2D`) before/after
    it. It is intended to be a drop-in replacement for
    :class:`~matplotlib.text.Text`, and should behave identically to
    it when *dashlength* = 0.0.

    The dash always comes between the point specified by
    :meth:`~matplotlib.text.Text.set_position` and the text. When a
    dash exists, the text alignment arguments (*horizontalalignment*,
    *verticalalignment*) are ignored.

    *dashlength* is the length of the dash in canvas units.
    (default = 0.0).

    *dashdirection* is one of 0 or 1, where 0 draws the dash after the
    text and 1 before.  (default = 0).

    *dashrotation* specifies the rotation of the dash, and should
    generally stay *None*. In this case
    :meth:`~matplotlib.text.TextWithDash.get_dashrotation` returns
    :meth:`~matplotlib.text.Text.get_rotation`.  (I.e., the dash takes
    its rotation from the text's rotation). Because the text center is
    projected onto the dash, major deviations in the rotation cause
    what may be considered visually unappealing results.
    (default = *None*)

    *dashpad* is a padding length to add (or subtract) space
    between the text and the dash, in canvas units.
    (default = 3)

    *dashpush* "pushes" the dash and text away from the point
    specified by :meth:`~matplotlib.text.Text.set_position` by the
    amount in canvas units.  (default = 0)

    .. note::

        The alignment of the two objects is based on the bounding box
        of the :class:`~matplotlib.text.Text`, as obtained by
        :meth:`~matplotlib.artist.Artist.get_window_extent`.  This, in
        turn, appears to depend on the font metrics as given by the
        rendering backend. Hence the quality of the "centering" of the
        label text with respect to the dash varies depending on the
        backend used.

    .. note::

        I'm not sure that I got the
        :meth:`~matplotlib.text.TextWithDash.get_window_extent` right,
        or whether that's sufficient for providing the object bounding
        box.

    """
    __name__ = 'textwithdash'

    def __str__(self):
        return "TextWithDash(%g,%g,%s)" % (self._x, self._y, repr(self._text))

    def __init__(self,
                 x=0, y=0, text='',
                 color=None,          # defaults to rc params
                 verticalalignment='center',
                 horizontalalignment='center',
                 multialignment=None,
                 fontproperties=None,  # defaults to FontProperties()
                 rotation=None,
                 linespacing=None,
                 dashlength=0.0,
                 dashdirection=0,
                 dashrotation=None,
                 dashpad=3,
                 dashpush=0,
                 ):

        Text.__init__(self, x=x, y=y, text=text, color=color,
                      verticalalignment=verticalalignment,
                      horizontalalignment=horizontalalignment,
                      multialignment=multialignment,
                      fontproperties=fontproperties,
                      rotation=rotation,
                      linespacing=linespacing)

        # The position (x,y) values for text and dashline
        # are bogus as given in the instantiation; they will
        # be set correctly by update_coords() in draw()

        self.dashline = Line2D(xdata=(x, x),
                               ydata=(y, y),
                               color='k',
                               linestyle='-')

        self._dashx = float(x)
        self._dashy = float(y)
        self._dashlength = dashlength
        self._dashdirection = dashdirection
        self._dashrotation = dashrotation
        self._dashpad = dashpad
        self._dashpush = dashpush

        #self.set_bbox(dict(pad=0))

    def get_position(self):
        "Return the position of the text as a tuple (*x*, *y*)"
        x = float(self.convert_xunits(self._dashx))
        y = float(self.convert_yunits(self._dashy))
        return x, y

    def get_prop_tup(self):
        """
        Return a hashable tuple of properties.

        Not intended to be human readable, but useful for backends who
        want to cache derived information about text (eg layouts) and
        need to know if the text has changed.
        """
        props = [p for p in Text.get_prop_tup(self)]
        props.extend([self._x, self._y, self._dashlength,
                      self._dashdirection, self._dashrotation, self._dashpad,
                      self._dashpush])
        return tuple(props)

    def draw(self, renderer):
        """
        Draw the :class:`TextWithDash` object to the given *renderer*.
        """
        self.update_coords(renderer)
        Text.draw(self, renderer)
        if self.get_dashlength() > 0.0:
            self.dashline.draw(renderer)

    def update_coords(self, renderer):
        """
        Computes the actual *x*, *y* coordinates for text based on the
        input *x*, *y* and the *dashlength*. Since the rotation is
        with respect to the actual canvas's coordinates we need to map
        back and forth.
        """
        dashx, dashy = self.get_position()
        dashlength = self.get_dashlength()
        # Shortcircuit this process if we don't have a dash
        if dashlength == 0.0:
            self._x, self._y = dashx, dashy
            return

        dashrotation = self.get_dashrotation()
        dashdirection = self.get_dashdirection()
        dashpad = self.get_dashpad()
        dashpush = self.get_dashpush()

        angle = get_rotation(dashrotation)
        theta = np.pi * (angle / 180.0 + dashdirection - 1)
        cos_theta, sin_theta = np.cos(theta), np.sin(theta)

        transform = self.get_transform()

        # Compute the dash end points
        # The 'c' prefix is for canvas coordinates
        cxy = transform.transform_point((dashx, dashy))
        cd = np.array([cos_theta, sin_theta])
        c1 = cxy + dashpush * cd
        c2 = cxy + (dashpush + dashlength) * cd

        inverse = transform.inverted()
        (x1, y1) = inverse.transform_point(tuple(c1))
        (x2, y2) = inverse.transform_point(tuple(c2))
        self.dashline.set_data((x1, x2), (y1, y2))

        # We now need to extend this vector out to
        # the center of the text area.
        # The basic problem here is that we're "rotating"
        # two separate objects but want it to appear as
        # if they're rotated together.
        # This is made non-trivial because of the
        # interaction between text rotation and alignment -
        # text alignment is based on the bbox after rotation.
        # We reset/force both alignments to 'center'
        # so we can do something relatively reasonable.
        # There's probably a better way to do this by
        # embedding all this in the object's transformations,
        # but I don't grok the transformation stuff
        # well enough yet.
        we = Text.get_window_extent(self, renderer=renderer)
        w, h = we.width, we.height
        # Watch for zeros
        if sin_theta == 0.0:
            dx = w
            dy = 0.0
        elif cos_theta == 0.0:
            dx = 0.0
            dy = h
        else:
            tan_theta = sin_theta / cos_theta
            dx = w
            dy = w * tan_theta
            if dy > h or dy < -h:
                dy = h
                dx = h / tan_theta
        cwd = np.array([dx, dy]) / 2
        cwd *= 1 + dashpad / np.sqrt(np.dot(cwd, cwd))
        cw = c2 + (dashdirection * 2 - 1) * cwd

        newx, newy = inverse.transform_point(tuple(cw))
        self._x, self._y = newx, newy

        # Now set the window extent
        # I'm not at all sure this is the right way to do this.
        we = Text.get_window_extent(self, renderer=renderer)
        self._twd_window_extent = we.frozen()
        self._twd_window_extent.update_from_data_xy(np.array([c1]), False)

        # Finally, make text align center
        Text.set_horizontalalignment(self, 'center')
        Text.set_verticalalignment(self, 'center')

    def get_window_extent(self, renderer=None):
        '''
        Return a :class:`~matplotlib.transforms.Bbox` object bounding
        the text, in display units.

        In addition to being used internally, this is useful for
        specifying clickable regions in a png file on a web page.

        *renderer* defaults to the _renderer attribute of the text
        object.  This is not assigned until the first execution of
        :meth:`draw`, so you must use this kwarg if you want
        to call :meth:`get_window_extent` prior to the first
        :meth:`draw`.  For getting web page regions, it is
        simpler to call the method after saving the figure.
        '''
        self.update_coords(renderer)
        if self.get_dashlength() == 0.0:
            return Text.get_window_extent(self, renderer=renderer)
        else:
            return self._twd_window_extent

    def get_dashlength(self):
        """
        Get the length of the dash.
        """
        return self._dashlength

    def set_dashlength(self, dl):
        """
        Set the length of the dash.

        ACCEPTS: float (canvas units)
        """
        self._dashlength = dl

    def get_dashdirection(self):
        """
        Get the direction dash.  1 is before the text and 0 is after.
        """
        return self._dashdirection

    def set_dashdirection(self, dd):
        """
        Set the direction of the dash following the text.
        1 is before the text and 0 is after. The default
        is 0, which is what you'd want for the typical
        case of ticks below and on the left of the figure.

        ACCEPTS: int (1 is before, 0 is after)
        """
        self._dashdirection = dd

    def get_dashrotation(self):
        """
        Get the rotation of the dash in degrees.
        """
        if self._dashrotation is None:
            return self.get_rotation()
        else:
            return self._dashrotation

    def set_dashrotation(self, dr):
        """
        Set the rotation of the dash, in degrees

        ACCEPTS: float (degrees)
        """
        self._dashrotation = dr

    def get_dashpad(self):
        """
        Get the extra spacing between the dash and the text, in canvas units.
        """
        return self._dashpad

    def set_dashpad(self, dp):
        """
        Set the "pad" of the TextWithDash, which is the extra spacing
        between the dash and the text, in canvas units.

        ACCEPTS: float (canvas units)
        """
        self._dashpad = dp

    def get_dashpush(self):
        """
        Get the extra spacing between the dash and the specified text
        position, in canvas units.
        """
        return self._dashpush

    def set_dashpush(self, dp):
        """
        Set the "push" of the TextWithDash, which
        is the extra spacing between the beginning
        of the dash and the specified position.

        ACCEPTS: float (canvas units)
        """
        self._dashpush = dp

    def set_position(self, xy):
        """
        Set the (*x*, *y*) position of the :class:`TextWithDash`.

        ACCEPTS: (x, y)
        """
        self.set_x(xy[0])
        self.set_y(xy[1])

    def set_x(self, x):
        """
        Set the *x* position of the :class:`TextWithDash`.

        ACCEPTS: float
        """
        self._dashx = float(x)

    def set_y(self, y):
        """
        Set the *y* position of the :class:`TextWithDash`.

        ACCEPTS: float
        """
        self._dashy = float(y)

    def set_transform(self, t):
        """
        Set the :class:`matplotlib.transforms.Transform` instance used
        by this artist.

        ACCEPTS: a :class:`matplotlib.transforms.Transform` instance
        """
        Text.set_transform(self, t)
        self.dashline.set_transform(t)

    def get_figure(self):
        'return the figure instance the artist belongs to'
        return self.figure

    def set_figure(self, fig):
        """
        Set the figure instance the artist belong to.

        ACCEPTS: a :class:`matplotlib.figure.Figure` instance
        """
        Text.set_figure(self, fig)
        self.dashline.set_figure(fig)

docstring.interpd.update(TextWithDash=artist.kwdoc(TextWithDash))


class OffsetFrom(object):
    def __init__(self, artist, ref_coord, unit="points"):
        self._artist = artist
        self._ref_coord = ref_coord
        self.set_unit(unit)

    def set_unit(self, unit):
        assert unit in ["points", "pixels"]
        self._unit = unit

    def get_unit(self):
        return self._unit

    def _get_scale(self, renderer):
        unit = self.get_unit()
        if unit == "pixels":
            return 1.
        else:
            return renderer.points_to_pixels(1.)

    def __call__(self, renderer):
        if isinstance(self._artist, Artist):
            bbox = self._artist.get_window_extent(renderer)
            l, b, w, h = bbox.bounds
            xf, yf = self._ref_coord
            x, y = l + w * xf, b + h * yf
        elif isinstance(self._artist, BboxBase):
            l, b, w, h = self._artist.bounds
            xf, yf = self._ref_coord
            x, y = l + w * xf, b + h * yf
        elif isinstance(self._artist, Transform):
            x, y = self._artist.transform_point(self._ref_coord)
        else:
            raise RuntimeError("unknown type")

        sc = self._get_scale(renderer)
        tr = Affine2D().scale(sc, sc).translate(x, y)

        return tr


class _AnnotationBase(object):
    def __init__(self,
                 xy,
                 xycoords='data',
                 annotation_clip=None):

        self.xy = xy
        self.xycoords = xycoords
        self.set_annotation_clip(annotation_clip)

        self._draggable = None

    def _get_xy(self, renderer, x, y, s):
        if isinstance(s, tuple):
            s1, s2 = s
        else:
            s1, s2 = s, s

        if s1 == 'data':
            x = float(self.convert_xunits(x))
        if s2 == 'data':
            y = float(self.convert_yunits(y))

        tr = self._get_xy_transform(renderer, s)
        x1, y1 = tr.transform_point((x, y))
        return x1, y1

    def _get_xy_transform(self, renderer, s):

        if isinstance(s, tuple):
            s1, s2 = s
            from matplotlib.transforms import blended_transform_factory
            tr1 = self._get_xy_transform(renderer, s1)
            tr2 = self._get_xy_transform(renderer, s2)
            tr = blended_transform_factory(tr1, tr2)
            return tr

        if six.callable(s):
            tr = s(renderer)
            if isinstance(tr, BboxBase):
                return BboxTransformTo(tr)
            elif isinstance(tr, Transform):
                return tr
            else:
                raise RuntimeError("unknown return type ...")
        if isinstance(s, Artist):
            bbox = s.get_window_extent(renderer)
            return BboxTransformTo(bbox)
        elif isinstance(s, BboxBase):
            return BboxTransformTo(s)
        elif isinstance(s, Transform):
            return s
        elif not is_string_like(s):
            raise RuntimeError("unknown coordinate type : %s" % (s,))

        if s == 'data':
            return self.axes.transData
        elif s == 'polar':
            from matplotlib.projections import PolarAxes
            tr = PolarAxes.PolarTransform()
            trans = tr + self.axes.transData
            return trans

        s_ = s.split()
        if len(s_) != 2:
            raise ValueError("%s is not a recognized coodinate" % s)

        bbox0, xy0 = None, None

        bbox_name, unit = s_
        # if unit is offset-like
        if bbox_name == "figure":
            bbox0 = self.figure.bbox
        elif bbox_name == "axes":
            bbox0 = self.axes.bbox
        # elif bbox_name == "bbox":
        #     if bbox is None:
        #         raise RuntimeError("bbox is specified as a coordinate but "
        #                            "never set")
        #     bbox0 = self._get_bbox(renderer, bbox)

        if bbox0 is not None:
            xy0 = bbox0.bounds[:2]
        elif bbox_name == "offset":
            xy0 = self._get_ref_xy(renderer)

        if xy0 is not None:
            # reference x, y in display coordinate
            ref_x, ref_y = xy0
            from matplotlib.transforms import Affine2D
            if unit == "points":
                # dots per points
                dpp = self.figure.get_dpi() / 72.
                tr = Affine2D().scale(dpp, dpp)
            elif unit == "pixels":
                tr = Affine2D()
            elif unit == "fontsize":
                fontsize = self.get_size()
                dpp = fontsize * self.figure.get_dpi() / 72.
                tr = Affine2D().scale(dpp,
                                      dpp)
            elif unit == "fraction":
                w, h = bbox0.bounds[2:]
                tr = Affine2D().scale(w, h)
            else:
                raise ValueError("%s is not a recognized coodinate" % s)

            return tr.translate(ref_x, ref_y)

        else:
            raise ValueError("%s is not a recognized coodinate" % s)

    def _get_ref_xy(self, renderer):
        """
        return x, y (in display coordinate) that is to be used for a reference
        of any offset coordinate
        """

        if isinstance(self.xycoords, tuple):
            s1, s2 = self.xycoords
            if ((is_string_like(s1) and s1.split()[0] == "offset") or
                (is_string_like(s2) and s2.split()[0] == "offset")):
                raise ValueError("xycoords should not be an offset coordinate")
            x, y = self.xy
            x1, y1 = self._get_xy(renderer, x, y, s1)
            x2, y2 = self._get_xy(renderer, x, y, s2)
            return x1, y2
        elif (is_string_like(self.xycoords) and
              self.xycoords.split()[0] == "offset"):
            raise ValueError("xycoords should not be an offset coordinate")
        else:
            x, y = self.xy
            return self._get_xy(renderer, x, y, self.xycoords)
        #raise RuntimeError("must be defined by the derived class")

    # def _get_bbox(self, renderer):
    #     if hasattr(bbox, "bounds"):
    #         return bbox
    #     elif hasattr(bbox, "get_window_extent"):
    #         bbox = bbox.get_window_extent()
    #         return bbox
    #     else:
    #         raise ValueError("A bbox instance is expected but got %s" %
    #                          str(bbox))

    def set_annotation_clip(self, b):
        """
        set *annotation_clip* attribute.

          * True: the annotation will only be drawn when self.xy is inside
                  the axes.
          * False: the annotation will always be drawn regardless of its
                   position.
          * None: the self.xy will be checked only if *xycoords* is "data"
        """
        self._annotation_clip = b

    def get_annotation_clip(self):
        """
        Return *annotation_clip* attribute.
        See :meth:`set_annotation_clip` for the meaning of return values.
        """
        return self._annotation_clip

    def _get_position_xy(self, renderer):
        "Return the pixel position of the the annotated point."
        x, y = self.xy
        return self._get_xy(renderer, x, y, self.xycoords)

    def _check_xy(self, renderer, xy_pixel):
        """
        given the xy pixel coordinate, check if the annotation need to
        be drawn.
        """

        b = self.get_annotation_clip()

        if b or (b is None and self.xycoords == "data"):
            # check if self.xy is inside the axes.
            if not self.axes.contains_point(xy_pixel):
                return False

        return True

    def draggable(self, state=None, use_blit=False):
        """
        Set the draggable state -- if state is

          * None : toggle the current state

          * True : turn draggable on

          * False : turn draggable off

        If draggable is on, you can drag the annotation on the canvas with
        the mouse.  The DraggableAnnotation helper instance is returned if
        draggable is on.
        """
        from matplotlib.offsetbox import DraggableAnnotation
        is_draggable = self._draggable is not None

        # if state is None we'll toggle
        if state is None:
            state = not is_draggable

        if state:
            if self._draggable is None:
                self._draggable = DraggableAnnotation(self, use_blit)
        else:
            if self._draggable is not None:
                self._draggable.disconnect()
            self._draggable = None

        return self._draggable

    @property
    @cbook.deprecated('1.4', message='Use `anncoords` instead', name='textcoords', alternative='anncoords')
    def textcoords(self):
        return self.anncoords

    @textcoords.setter
    @cbook.deprecated('1.4', message='Use `anncoords` instead', name='textcoords', alternative='anncoords')
    def textcoords(self, val):
        self.anncoords = val

    @property
    @cbook.deprecated('1.4', message='Use `xyann` instead', name='xytext', alternative='xyann')
    def xytext(self):
        self.xyann

    @xytext.setter
    @cbook.deprecated('1.4', message='Use `xyann` instead', name='xytext', alternative='xyann')
    def xytext(self, val):
        self.xyann = val


class Annotation(Text, _AnnotationBase):
    """
    A :class:`~matplotlib.text.Text` class to make annotating things
    in the figure, such as :class:`~matplotlib.figure.Figure`,
    :class:`~matplotlib.axes.Axes`,
    :class:`~matplotlib.patches.Rectangle`, etc., easier.
    """
    def __str__(self):
        return "Annotation(%g,%g,%s)" % (self.xy[0],
                                         self.xy[1],
                                         repr(self._text))

    @docstring.dedent_interpd
    def __init__(self, s, xy,
                 xytext=None,
                 xycoords='data',
                 textcoords=None,
                 arrowprops=None,
                 annotation_clip=None,
                 **kwargs):
        """
        Annotate the *x*, *y* point *xy* with text *s* at *x*, *y*
        location *xytext*.  (If *xytext* = *None*, defaults to *xy*,
        and if *textcoords* = *None*, defaults to *xycoords*).

        *arrowprops*, if not *None*, is a dictionary of line properties
        (see :class:`matplotlib.lines.Line2D`) for the arrow that connects
        annotation to the point.

        If the dictionary has a key *arrowstyle*, a FancyArrowPatch
        instance is created with the given dictionary and is
        drawn. Otherwise, a YAArow patch instance is created and
        drawn. Valid keys for YAArow are


        =========   ===========================================================
        Key         Description
        =========   ===========================================================
        width       the width of the arrow in points
        frac        the fraction of the arrow length occupied by the head
        headwidth   the width of the base of the arrow head in points
        shrink      oftentimes it is convenient to have the arrowtip
                    and base a bit away from the text and point being
                    annotated.  If *d* is the distance between the text and
                    annotated point, shrink will shorten the arrow so the tip
                    and base are shink percent of the distance *d* away from
                    the endpoints.  ie, ``shrink=0.05 is 5%%``
        ?           any key for :class:`matplotlib.patches.polygon`
        =========   ===========================================================


        Valid keys for FancyArrowPatch are


        ===============  ======================================================
        Key              Description
        ===============  ======================================================
        arrowstyle       the arrow style
        connectionstyle  the connection style
        relpos           default is (0.5, 0.5)
        patchA           default is bounding box of the text
        patchB           default is None
        shrinkA          default is 2 points
        shrinkB          default is 2 points
        mutation_scale   default is text size (in points)
        mutation_aspect  default is 1.
        ?                any key for :class:`matplotlib.patches.PathPatch`
        ===============  ======================================================


        *xycoords* and *textcoords* are strings that indicate the
        coordinates of *xy* and *xytext*.

        =================   ===================================================
        Property            Description
        =================   ===================================================
        'figure points'     points from the lower left corner of the figure
        'figure pixels'     pixels from the lower left corner of the figure
        'figure fraction'   0,0 is lower left of figure and 1,1 is upper right
        'axes points'       points from lower left corner of axes
        'axes pixels'       pixels from lower left corner of axes
        'axes fraction'     0,0 is lower left of axes and 1,1 is upper right
        'data'              use the coordinate system of the object being
                            annotated (default)
        'offset points'     Specify an offset (in points) from the *xy* value

        'polar'             you can specify *theta*, *r* for the annotation,
                            even in cartesian plots.  Note that if you
                            are using a polar axes, you do not need
                            to specify polar for the coordinate
                            system since that is the native "data" coordinate
                            system.
        =================   ===================================================

        If a 'points' or 'pixels' option is specified, values will be
        added to the bottom-left and if negative, values will be
        subtracted from the top-right.  e.g.::

          # 10 points to the right of the left border of the axes and
          # 5 points below the top border
          xy=(10,-5), xycoords='axes points'

        You may use an instance of
        :class:`~matplotlib.transforms.Transform` or
        :class:`~matplotlib.artist.Artist`. See
        :ref:`plotting-guide-annotation` for more details.


        The *annotation_clip* attribute contols the visibility of the
        annotation when it goes outside the axes area. If True, the
        annotation will only be drawn when the *xy* is inside the
        axes. If False, the annotation will always be drawn regardless
        of its position.  The default is *None*, which behave as True
        only if *xycoords* is"data".

        Additional kwargs are Text properties:

        %(Text)s

        """

        _AnnotationBase.__init__(self,
                                 xy,
                                 xycoords=xycoords,
                                 annotation_clip=annotation_clip)

        # clean up textcoords and assign default
        if textcoords is None:
            textcoords = self.xycoords
        self._textcoords = textcoords

        # cleanup xytext defaults
        if xytext is None:
            xytext = self.xy
        x, y = xytext

        Text.__init__(self, x, y, s, **kwargs)

        self.arrowprops = arrowprops

        self.arrow = None

        if arrowprops and "arrowstyle" in arrowprops:
            arrowprops = self.arrowprops.copy()
            self._arrow_relpos = arrowprops.pop("relpos", (0.5, 0.5))
            self.arrow_patch = FancyArrowPatch((0, 0), (1, 1),
                                               **arrowprops)
        else:
            self.arrow_patch = None

    def contains(self, event):
        contains, tinfo = Text.contains(self, event)
        if self.arrow is not None:
            in_arrow, _ = self.arrow.contains(event)
            contains = contains or in_arrow
        # self.arrow_patch is currently not checked as this can be a line - J

        return contains, tinfo

    @property
    def xyann(self):
        return self.get_position()

    @xyann.setter
    def xyann(self, xytext):
        self.set_position(xytext)

    @property
    def anncoords(self):
        return self._textcoords

    @anncoords.setter
    def anncoords(self, coords):
        self._textcoords = coords

    def set_figure(self, fig):

        if self.arrow is not None:
            self.arrow.set_figure(fig)
        if self.arrow_patch is not None:
            self.arrow_patch.set_figure(fig)
        Artist.set_figure(self, fig)

    def update_positions(self, renderer):
        """"Update the pixel positions of the annotated point and the
        text.
        """
        xy_pixel = self._get_position_xy(renderer)
        self._update_position_xytext(renderer, xy_pixel)

    def _update_position_xytext(self, renderer, xy_pixel):
        """Update the pixel positions of the annotation text and the arrow
        patch.
        """
        # generate transformation,
        self.set_transform(self._get_xy_transform(renderer, self.anncoords))

        ox0, oy0 = self._get_xy_display()
        ox1, oy1 = xy_pixel

        if self.arrowprops:
            x0, y0 = xy_pixel
            l, b, w, h = self.get_window_extent(renderer).bounds
            r = l + w
            t = b + h
            xc = 0.5 * (l + r)
            yc = 0.5 * (b + t)

            d = self.arrowprops.copy()

            # Use FancyArrowPatch if self.arrowprops has "arrowstyle" key.
            # Otherwise, fallback to YAArrow.

            #if d.has_key("arrowstyle"):
            if self.arrow_patch:

                # adjust the starting point of the arrow relative to
                # the textbox.
                # TODO : Rotation needs to be accounted.
                relpos = self._arrow_relpos
                bbox = self.get_window_extent(renderer)
                ox0 = bbox.x0 + bbox.width * relpos[0]
                oy0 = bbox.y0 + bbox.height * relpos[1]

                # The arrow will be drawn from (ox0, oy0) to (ox1,
                # oy1). It will be first clipped by patchA and patchB.
                # Then it will be shrinked by shirnkA and shrinkB
                # (in points). If patch A is not set, self.bbox_patch
                # is used.

                self.arrow_patch.set_positions((ox0, oy0), (ox1, oy1))
                mutation_scale = d.pop("mutation_scale", self.get_size())
                mutation_scale = renderer.points_to_pixels(mutation_scale)
                self.arrow_patch.set_mutation_scale(mutation_scale)

                if "patchA" in d:
                    self.arrow_patch.set_patchA(d.pop("patchA"))
                else:
                    if self._bbox_patch:
                        self.arrow_patch.set_patchA(self._bbox_patch)
                    else:
                        props = self._bbox
                        if props is None:
                            props = {}
                        # don't want to alter the pad externally
                        props = props.copy()
                        pad = props.pop('pad', 4)
                        pad = renderer.points_to_pixels(pad)
                        if self.get_text().strip() == "":
                            self.arrow_patch.set_patchA(None)
                            return

                        bbox = self.get_window_extent(renderer)
                        l, b, w, h = bbox.bounds
                        l -= pad / 2.
                        b -= pad / 2.
                        w += pad
                        h += pad
                        r = Rectangle(xy=(l, b),
                                      width=w,
                                      height=h,
                                      )
                        r.set_transform(mtransforms.IdentityTransform())
                        r.set_clip_on(False)
                        r.update(props)

                        self.arrow_patch.set_patchA(r)

            else:

                # pick the x,y corner of the text bbox closest to point
                # annotated
                dsu = [(abs(val - x0), val) for val in (l, r, xc)]
                dsu.sort()
                _, x = dsu[0]

                dsu = [(abs(val - y0), val) for val in (b, t, yc)]
                dsu.sort()
                _, y = dsu[0]

                shrink = d.pop('shrink', 0.0)

                theta = math.atan2(y - y0, x - x0)
                r = np.hypot((y - y0), (x - x0))
                dx = shrink * r * math.cos(theta)
                dy = shrink * r * math.sin(theta)

                width = d.pop('width', 4)
                headwidth = d.pop('headwidth', 12)
                frac = d.pop('frac', 0.1)

                self.arrow = YAArrow(self.figure,
                                     (x0 + dx, y0 + dy), (x - dx, y - dy),
                                     width=width, headwidth=headwidth,
                                     frac=frac,
                                     **d)

                self.arrow.set_clip_box(self.get_clip_box())

    def update_bbox_position_size(self, renderer):
        """
        Update the location and the size of the bbox. This method
        should be used when the position and size of the bbox needs to
        be updated before actually drawing the bbox.
        """

        # For arrow_patch, use textbox as patchA by default.

        if not isinstance(self.arrow_patch, FancyArrowPatch):
            return

        if self._bbox_patch:
            posx, posy = self._x, self._y

            x_box, y_box, w_box, h_box = _get_textbox(self, renderer)
            self._bbox_patch.set_bounds(0., 0., w_box, h_box)
            theta = np.deg2rad(self.get_rotation())
            tr = mtransforms.Affine2D().rotate(theta)
            tr = tr.translate(posx + x_box, posy + y_box)
            self._bbox_patch.set_transform(tr)
            fontsize_in_pixel = renderer.points_to_pixels(self.get_size())
            self._bbox_patch.set_mutation_scale(fontsize_in_pixel)

    @allow_rasterization
    def draw(self, renderer):
        """
        Draw the :class:`Annotation` object to the given *renderer*.
        """

        if renderer is not None:
            self._renderer = renderer
        if not self.get_visible():
            return

        xy_pixel = self._get_position_xy(renderer)
        if not self._check_xy(renderer, xy_pixel):
            return

        self._update_position_xytext(renderer, xy_pixel)
        self.update_bbox_position_size(renderer)

        if self.arrow is not None:
            if self.arrow.figure is None and self.figure is not None:
                self.arrow.figure = self.figure
            self.arrow.draw(renderer)

        if self.arrow_patch is not None:
            if self.arrow_patch.figure is None and self.figure is not None:
                self.arrow_patch.figure = self.figure
            self.arrow_patch.draw(renderer)

        Text.draw(self, renderer)


docstring.interpd.update(Annotation=Annotation.__init__.__doc__)<|MERGE_RESOLUTION|>--- conflicted
+++ resolved
@@ -444,13 +444,8 @@
 
         xs, ys = xys[:, 0], xys[:, 1]
 
-<<<<<<< HEAD
         ret = bbox, list(zip(lines, whs, xs, ys)), descent
-        self.cached[key] = ret
-=======
-        ret = bbox, zip(lines, whs, xs, ys), descent
         self._cached[key] = ret
->>>>>>> e4ec9d59
         return ret
 
     def set_bbox(self, rectprops):
