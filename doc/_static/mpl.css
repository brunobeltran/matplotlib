/*
 * Alternate Sphinx design
 * Originally created by Armin Ronacher for Werkzeug, adapted by Georg Brandl.
 */

body {
    font-family: "Helvetica Neue", Helvetica, 'Lucida Grande', 'Lucida Sans Unicode', 'Geneva', 'Verdana', sans-serif;
    font-size: 14px;
    line-height: 150%;
    text-align: center;
    background-color: #BFD1D4;
    color: black;
    padding: 0;
    border: 1px solid #aaa;
    color: #333;
    margin: auto;
    min-width: 740px;
    max-width: 1200px;
}

a {
    color: #CA7900;
    text-decoration: none;
}

a:hover {
    color: #2491CF;
}

div.highlight-python a {
    color: #CA7900;
}

div.highlight-python a:hover {
    color: #2491CF;
}

strong {
  font-weight: strong;
}

pre {
    font-family:  Monaco, Menlo, Consolas, 'Courier New', monospace;
    font-size: 0.90em;
    border-bottom-left-radius: 4px;
    border-bottom-right-radius: 4px;
    border-top-left-radius: 4px;
    border-top-right-radius: 4px;
    letter-spacing: 0.015em;
    padding: 1em;
    border: 1px solid #ccc;
    background-color: #f8f8f8;
    line-height: 140%;
    overflow-x: auto;
}

td.linenos pre {
    padding: 0.5em 0;
    border: 0;
    background-color: transparent;
    color: #aaa;
}

table.highlighttable {
    margin-left: 0.5em;
}

table.highlighttable td {
    padding: 0 0.5em 0 0.5em;
}

cite, code, tt {
    font-family: 'Consolas', 'Deja Vu Sans Mono', 'Bitstream Vera Sans Mono', monospace;
    font-size: 0.95em;
    letter-spacing: 0.01em;
}

hr {
    border: 1px solid #abc;
    margin: 2em;
}

tt {
    background-color: #f2f2f2;
    border-bottom: 1px solid #ddd;
    color: #333;
}

tt.descname {
    background-color: transparent;
    font-weight: bold;
    font-size: 1.2em;
    border: 0;
}

tt.descclassname {
    background-color: transparent;
    border: 0;
}

tt.xref {
    background-color: transparent;
    font-weight: bold;
    border: 0;
}

a tt {
    background-color: transparent;
    font-weight: bold;
    border: 0;
    color: #CA7900;
}

a tt:hover {
    color: #2491CF;
}

dl {
    margin-bottom: 15px;
}

dd p {
    margin-top: 1px;
}

dd ul, dd table {
    margin-bottom: 10px;
}

dd {
    margin-top: 3px;
    margin-bottom: 10px;
    margin-left: 30px;
}

.refcount {
    color: #060;
}

dt:target,
.highlight {
    background-color: #ffffee;
}

dl.glossary dt {
    font-weight: bold;
    font-size: 1.1em;
}

pre a {
    color: inherit;
    text-decoration: none;
}

.first {
    margin-top: 0 !important;
}

div.document {
    background-color: white;
    text-align: left;
    background-image: url(contents.png);
    background-repeat: repeat-x;
}

/*
div.documentwrapper {
    width: 100%;
}
*/

div.clearer {
    clear: both;
}

div.related h3 {
    display: none;
}

div.related ul {
    background-image: url(navigation.png);
    height: 2em;
    list-style: none;
    border-top: 1px solid #ddd;
    border-bottom: 1px solid #ddd;
    margin: 0;
    padding-left: 10px;
}

div.related ul li {
    margin: 0;
    padding: 0;
    height: 2em;
    float: left;
}

div.related ul li.right {
    float: right;
    margin-right: 5px;
}

div.related ul li a {
    margin: 0;
    padding: 0 5px 0 5px;
    line-height: 1.75em;
    color: #EE9816;
}

div.related ul li a:hover {
    color: #3CA8E7;
}

div.body {
    margin: 0;
    padding: 0.5em 20px 20px 20px;
}

div.bodywrapper {
    margin: 0 240px 0 0;
    border-right: 1px solid #ccc;
}

div.sphinxsidebar {
    margin: 0;
    padding: 0.5em 15px 15px 0;
    width: 210px;
    float: right;
    text-align: left;
/*    margin-left: -100%; */
}

div.sphinxsidebar h4, div.sphinxsidebar h3 {
    margin: 1em 0 0.5em 0;
    font-size: 0.9em;
    padding: 0.1em 0 0.1em 0.5em;
    color: white;
    border: 1px solid #86989B;
    background-color: #AFC1C4;
}

div.sphinxsidebar h3 a {
    /* workaround for table of contents heading, which is a link */
    color: white !important;
}

div.sphinxsidebar ul {
    padding-left: 1.5em;
    margin-top: 10px;
    margin-bottom: 10px;
    list-style: none;
    padding: 0;
    line-height: 130%;
}

div.sphinxsidebar ul ul {
    list-style: square;
    margin-top: 6px;
    margin-bottom: 6px;
    margin-left: 16px;
}

div.sphinxsidebar #searchbox input {
    border: 1px solid #aaa;
    padding: 0.25em;
    box-sizing: border-box;
}

div.sphinxsidebar #searchbox form {
    display: inline-block;
    width: 100%
}

div.sphinxsidebar #searchbox input[type="text"] {
    float: left;
    width: 80%;
}

div.sphinxsidebar #searchbox input[type="submit"] {
    float: left;
    width: 20%;
    border-left: none;
}

div.sphinxsidebar #searchbox input[type="submit"]:hover {
    background: #ddd;
}

div.sphinxsidebar .searchformwrapper {
    display: block;
}

p {
    margin: 0.8em 0 0.8em 0;
}

h1 {
    margin: 0.5em 0em;
    padding-top: 0.5em;
    font-size: 2em;
    color: #11557C;
}

h2 {
    margin: 0.5em 0 0.2em 0;
    padding-top: 0.5em;
    font-size: 1.7em;
}

h3 {
    margin: 0.2em 0 0.1em 0;
    padding-top: 0.5em;
    font-size: 1.2em;
}

h1 a, h2 a, h3 a, h4 a, h5 a, h6 a {
    color: black!important;
}

h1 a.anchor, h2 a.anchor, h3 a.anchor, h4 a.anchor, h5 a.anchor, h6 a.anchor {
    display: none;
    margin: 0 0 0 0.3em;
    padding: 0 0.2em 0 0.2em;
    color: #aaa!important;
}

h1:hover a.anchor, h2:hover a.anchor, h3:hover a.anchor, h4:hover a.anchor,
h5:hover a.anchor, h6:hover a.anchor {
    display: inline;
}

h1 a.anchor:hover, h2 a.anchor:hover, h3 a.anchor:hover, h4 a.anchor:hover,
h5 a.anchor:hover, h6 a.anchor:hover {
    color: #777;
    background-color: #eee;
}

table {
    border-collapse: collapse;
    margin: 0 -0.5em 0 -0.5em;
}

table td, table th {
    padding: 0.2em 0.5em 0.2em 0.5em;
}

div.footer {
    background-color: #E3EFF1;
    color: #86989B;
    padding: 3px 8px 3px 0;
    clear: both;
    font-size: 0.8em;
    text-align: right;
}

div.footer a {
    color: #86989B;
    text-decoration: underline;
}

div.pagination {
    margin-top: 2em;
    padding-top: 0.5em;
    border-top: 1px solid black;
    text-align: center;
}

div.sphinxsidebar ul.toc {
    margin: 1em 0 1em 0;
    padding: 0 0 0 0.5em;
    list-style: none;
}

div.sphinxsidebar ul.toc li {
    margin: 0.5em 0 0.5em 0;
    font-size: 0.9em;
    line-height: 130%;
}

div.sphinxsidebar ul.toc li p {
    margin: 0;
    padding: 0;
}

div.sphinxsidebar ul.toc ul {
    margin: 0.2em 0 0.2em 0;
    padding: 0 0 0 1.8em;
}

div.sphinxsidebar ul.toc ul li {
    padding: 0;
}

/* admonitions */

div.admonition, div.deprecated {
    margin: 10px 0px;
    padding: 0.7em 1.4em;
    border-left: 5px solid;
  }

div.note {
    background-color: #eee;
    border-color: #ccc;
}

div.seealso {
    background-color: #EAF1F7;
    border-color: #8EADCC;
    color: #3F5E7F;
  }

div.warning, div.important {
    background-color: #F3E5E5;
    border-color: #CC8E8E;
    color: #7F1919;
}

div.deprecated {
    background-color: #f0f0f0;
    border-color: #404040;
    color: #606060;
}

span.versionmodified {
    font-style: italic;
}

div.deprecated span.versionmodified {
    font-weight: bold;
    font-style: normal;
}

div.green, div.hint {
<<<<<<< HEAD
    background-color: #E1F2DA;
    border-color: #A1CC8E;
    color: #3F7F3F;
=======
    color: #468847;
    background-color: #dff0d8;
    border: 1px solid #d6e9c6;
>>>>>>> 00daa8f3
}

div.admonition p.admonition-title {
    font-size: 1.2em;
    font-weight: bold;
}

div.admonition p, div.deprecated p {
    margin: 0.6em 0;
    padding: 0;
}

div.admonition pre {
    margin: 0.6em 0;
}

div.admonition ul, div.admonition ol {
    margin: 0.1em 0.5em 0.5em 2em;
    padding: 0;
}

div.topic {
    background-color: #f4f4f4;
    border: 2px solid #ccc;
    border-left: 0px;
    border-right: 0px;
    margin: 10px 0px;
    padding: 1em 1.4em;
}

p.topic-title {
    font-size: 1.2em;
    font-weight: bold;
}

.contents ul {
    list-style-type: none;
    padding-left: 2em;
}

/* first level */
.contents > ul {
    padding-left: 0;
}

.multicol-toc > ul {
    column-width: 250px;
    column-gap: 60px;
    -webkit-column-width: 250px;
    -moz-column-width: 250px;
    column-rule: 1px solid #ccc;
}

.multicol-toc > li {
       /* break inside is not yet broadly supported, but we just try */
    break-inside: avoid-column;
    -moz-break-inside: avoid-column;
    -webkit-break-inside: avoid-column;
}

.contents > ul > li {
    padding-top: 0.7em;
}

.contents ul > li::before {
    content: "\25FE";
    color: #bbb;
    padding-right: .3em;
}

.contents > ul > li > a {
    font-size: 1.0em;
}



div.versioninfo {
    margin: 1em 0 0 0;
    border: 1px solid #ccc;
    background-color: #DDEAF0;
    padding: 8px;
    line-height: 1.3em;
    font-size: 0.9em;
}

a.headerlink {
    color: #c60f0f!important;
    font-size: 1em;
    margin-left: 6px;
    padding: 0 4px 0 4px;
    text-decoration: none!important;
    visibility: hidden;
}

h1:hover > a.headerlink,
h2:hover > a.headerlink,
h3:hover > a.headerlink,
h4:hover > a.headerlink,
h5:hover > a.headerlink,
h6:hover > a.headerlink,
dt:hover > a.headerlink {
    visibility: visible;
}

a.headerlink:hover {
    background-color: #ccc;
    color: white!important;
}

table.indextable td {
    text-align: left;
    vertical-align: top;
}

table.indextable dl, table.indextable dd {
    margin-top: 0;
    margin-bottom: 0;
}

table.indextable tr.pcap {
    height: 10px;
}

table.indextable tr.cap {
    margin-top: 10px;
    background-color: #f2f2f2;
}

img.toggler {
    margin-right: 3px;
    margin-top: 3px;
    cursor: pointer;
}

img.inheritance {
    border: 0px
}

form.pfform {
    margin: 10px 0 20px 0;
}

table.contentstable {
    width: 90%;
}

table.contentstable p.biglink {
    line-height: 150%;
}

a.biglink {
    font-size: 1.3em;
}

span.linkdescr {
    font-style: italic;
    padding-top: 5px;
    font-size: 90%;
}

ul.search {
    margin: 10px 0 0 20px;
    padding: 0;
}

ul.search li {
    padding: 5px 0 5px 20px;
    background-image: url(file.png);
    background-repeat: no-repeat;
    background-position: 0 7px;
}

ul.search li a {
    font-weight: bold;
}

ul.search li div.context {
    color: #888;
    margin: 2px 0 0 30px;
    text-align: left;
}

ul.keywordmatches li.goodmatch a {
    font-weight: bold;
}

table.docutils {
    border-spacing: 2px;
    border-collapse: collapse;
    border: 0px;
}

table.docutils th {
    border-width: 1px 0px;
    border-color: #888;
    background-color: #f0f0f0;
    width: 100px;
}

table.docutils td {
    border-width: 1px 0px;
    border-color: #ccc;
}

table.docutils tr:last-of-type td {
    border-bottom-color: #888;
}

table.docutils tr:first-of-type td {
    border-top-color: #888;
}

/* Section titles within classes */
dl.class p.rubric {
    font-size: 16px;
}

/* Attribute tables */
dl.class p.rubric + table.docutils {
    margin-left: 0px;
    margin-right: 0px;
    margin-bottom: 1.5em;
    border-top: 1px solid #888;
    border-bottom: 1px solid #888;
}

dl.class p.rubric + table.docutils td {
    padding-left: 0px;
    border-color: #ccc;
}

dl.class p.rubric + table.docutils td:first-of-type > strong {
    font-family: monospace;
    font-size: 14px;
    font-weight: normal;
}


/* module summary table */
.longtable.docutils {
    font-size: 12px;
    margin-bottom: 30px;
}
.longtable.docutils, .longtable.docutils td {
    border-color: #ccc;
}

.longtable.docutils tr.row-even{
    background-color: #eff3f4;
}

/* tables inside parameter descriptions */
td.field-body table.property-table {
    width: 100%;
    border-spacing: 2px;
    border-collapse: collapse;
    border: 0px;
}

td.field-body table.property-table th {
    padding: 2px 10px;
    border-width: 1px 0px;
    border-color: #888;
    background-color: #f0f0f0;
}

td.field-body table.property-table td {
    padding: 2px 10px;
    border-width: 1px 0px;
    border-color: #ccc;
}

td.field-body table.property-table tr:last-of-type td {
    border-bottom-color: #888;
}


/* function and class description */
.descclassname {
    color: #aaa;
    font-weight: normal;
    font-family: monospace;
}
.descname {
    font-family: monospace;
}

/*** function and class description ***/
/* top-level definitions */
dl.class, dl.function {
    border-top: 1px solid #888;
    padding-top: 0px;
    margin-top: 20px;
}

dl.method, dl.classmethod, dl.staticmethod, dl.attribute {
    border-top: 1px solid #ccc;
    padding-top: 0px;
}


dl.class > dt, dl.classmethod > dt, dl.method > dt, dl.function > dt, 
dl.attribute > dt, dl.staticmethod > dt {
    background-color: #eff3f4;
    padding-left: 6px;
    padding-right: 6px;
    padding-top: 2px;
    padding-bottom: 1px;
}

em.property {
    margin-right: 4px;
}

.sig-paren {
    font-size: 14px;
}

.sig-paren ~ em {
    font-weight: normal;
    font-family: monospace;
    font-size: 14px;
}

dl.class big, dl.function big {
    font-weight: normal;
    font-family: monospace;
}

dl.class dd, dl.function dd {
    padding: 10px;
}

dl.class > dd {
    padding: 10px;
    padding-left: 35px;
    margin-left: 0px;
    border-left: 5px solid #f8f8f8;
}

.descclassname {
    color: #aaa;
    font-weight: normal;
    font-family: monospace;
    font-size: 14px;
}

.descname {
    font-family: monospace;
    font-size: 14px;
}

/* parameter section table */
table.docutils.field-list {
    width: 100%;
}
.docutils.field-list th.field-name {
    background-color: #eee;
    padding: 10px;
    text-align: left;
    vertical-align: top;
    width: 125px;
}
.docutils.field-list td.field-body {
    padding: 10px 10px 10px 20px;
    text-align: left;
    vertical-align: top;
}
.docutils.field-list td.field-body blockquote p {
    font-size: 13px;
    line-height: 18px;
}
<<<<<<< HEAD
.docutils.field-list td.field-body blockquote p ul li{
    font-size: 13px;
}

=======
.docutils.field-list td blockquote p ul li{
    font-size: 13px;
}
>>>>>>> 00daa8f3
p.rubric {
    font-weight: bold;
    font-size: 19px;
    margin: 15px 0 10px 0;
}

#matplotlib-examples ul li{
  font-size: large;
}

#matplotlib-examples ul li ul{
  margin-bottom:20px;
  overflow:hidden;
  border-top:1px solid #ccc;
}

#matplotlib-examples ul li ul li {
  font-size: small;
  line-height:1.75em;
  display:inline;
  float: left;
  width: 22em;
}

#overview ul li ul{
  margin-bottom:20px;
  overflow:hidden;
  border-top:1px solid #ccc;
}

#overview ul li ul li {
  display:inline;
  float: left;
  width: 30em;
}

figure {
  margin: 1em;
  display: inline-block;
}

figure img {
  margin-left: auto;
  margin-right: auto;
}

figcaption {
  text-align: center;
}


<<<<<<< HEAD
/* "Summer Fellowship" message. */
#summer-fellowship {
  background: #11557C;
  box-sizing: border-box;
  color: #fffa;
  font-weight: bold;
  left: 0;
  min-height: 3em;
  padding: 0.7em;
  top: 0;
  width: 100%;
  z-index: 10000;
}

#summer-fellowship a {
  color: #fff;
  text-decoration:underline;
}
=======
>>>>>>> 00daa8f3

/* "Go to released version" message. */
#unreleased-message {
  background: #d62728;
  box-sizing: border-box;
  color: #fff;
  font-weight: bold;
  left: 0;
  min-height: 3em;
  padding: 0.7em;
  position: fixed;
  top: 0;
  width: 100%;
  z-index: 10000;
}

#unreleased-message + div {
  margin-top: 3em;
}

#unreleased-message a {
  color: #fff;
  text-decoration:underline;
}

/* Fork me on GitHub "button" */
#forkongithub a{
  background:#FF7F0E;
  color:#fff !important;
  text-decoration:none;
  text-align:center;
  font-weight:bold;
  padding:5px 40px;
  line-height:1.5rem;
  position:relative;
  transition:background .25s ease;
}
#forkongithub a:hover{
  background:#CA7900;
}
#forkongithub a::before,#forkongithub a::after{
  content:"";
  width:100%;
  display:block;
  position:absolute;
  top:1px;
  left:0;
  height:1px;
  background:#fff;
}
#forkongithub a::after{
  bottom:1px;
  top:auto;
}
@media screen and (min-width:700px){
  #forkongithub{
    position:absolute;
    top:0;
    right:0;
    width:150px;
    overflow:hidden;
    height:150px;
    z-index:9999;
  }
  #forkongithub a{
    width:150px;
    position:absolute;
    top:40px;
    right:-60px;
    transform:rotate(45deg);
    -webkit-transform:rotate(45deg);
    -ms-transform:rotate(45deg);
    -moz-transform:rotate(45deg);
    -o-transform:rotate(45deg);
    box-shadow:4px 4px 10px rgba(0,0,0,0.8);
  }
}

#sidebar-donations {
    margin-top: 40px;
}

.donate_button {
    background:#11557C;
    font-weight:normal;
    clear: both;
    display: block;
    width:200px;
    line-height:2.8;
    font-size: 16px;
    text-align: center;
    cursor:pointer;
    color:#fff;
    text-decoration: none;
    margin: 30px auto 0;
    border-radius: 6px;
    z-index:1;
    transition: background .25s ease;
}

.donate_button:last-of-type {
    margin: 15px auto 30px;


}

.donate_button:hover, .donate_button:active, .donate_button:focus {
    background: #003c63;
    outline-color: #003c63;
}


div.responsive_screenshots {
    /* Horizontally centered */
    display: block;
    margin: auto;

    /* Do not go beyond 1:1 scale (and ensure a 1x4 tight layout) */
    max-width: 640px;  /* at most 4 x 1:1 subfig width  */
    max-height: 120px; /* at most 1 x 1:1 subfig height */
}

/* To avoid subfigure parts outside of the responsive_screenshots  */
/* element (see: https://stackoverflow.com/questions/2062258/      */
/* floating-stuff-within-a-div-floats-outside-of-div-why)          */
span.clear_screenshots { clear: left; display: block; }

div.responsive_subfig{
    float: left;
    width: 25%;  /* we want 4 subfigs in a row */

    /* Include content, padding and border in width. This should */
    /* avoid having to use tricks like "width: 24.9999%"         */
    box-sizing: border-box;
}

div.responsive_subfig img {
    /* Horizontally centered */
    display: block;
    margin: auto;

    /* Possible downscaling */
    max-width: 162px;  /* at most 1 x 1:1 subfig width  */
    max-height: 139px; /* at most 1 x 1:1 subfig height */

    width: 100%;
}

@media only screen and (max-width: 1000px){
    /* The value of 1000px was handcrafted to provide a more or less */
    /* smooth transition between the 1x4 and the 2x2 layouts. It is  */
    /* NB: it is slightly below 1024px: so one should still have a   */
    /* row in a 1024x768 window                                      */

    div.responsive_screenshots {
        /* Do not go beyond 1:1 scale (and ensure a 2x2 tight layout) */
        max-width: 324px;  /* at most 2 x 1:1 subfig width  */
        max-height: 278px; /* at most 2 x 1:1 subfig height */
    }

    div.responsive_subfig {
        width: 50%;  /* we want 2 subfigs in a row */
    }
}

/* Sphinx gallery display */

div.align-center {
    margin: auto;
    text-align: center;
}

p.caption {
    font-weight: bold;
}

div#gallery.section, div#tutorials.section {
    overflow: hidden;
}

.sphx-glr-thumbcontainer {
    border: solid #d6d6d6 1px !important;
    text-align: center !important;
    font-size: 1.2em !important;
}

div.sphx-glr-download {
    width: auto !important;
}

div.sphx-glr-download a {
   background-color: #d9edf7 !important;
   border: 1px solid #bce8f1 !important;
   background-image: none !important;
}

p.sphx-glr-signature {
<<<<<<< HEAD
   display: none !important;
}

div.sphx-glr-download-link-note {
=======
>>>>>>> 00daa8f3
   display: none !important;
}

.sphx-glr-thumbcontainer a.internal {
    font-weight: 400;
}

.viewcode-link {
    float: right;
}

.viewcode-back {
    float: right;
    font-family: "Helvetica Neue", Helvetica, 'Lucida Grande', 'Lucida Sans Unicode', 'Geneva', 'Verdana', sans-serif;
}

div.viewcode-block:target {
    margin: -1px -13px;
    padding: 0 10px;
    border-top: 1px solid #ccc;
    border-bottom: 1px solid #ccc;
    background-color: #f4debf;

}

.sidebar-announcement {
    border: 1px solid #11557C;
    background: #eff9ff;
    padding: 2px;
    margin-top: 40px;
}

.sidebar-announcement p {
    margin: 0.4em 0.4em 0.6em 0.4em;
}<|MERGE_RESOLUTION|>--- conflicted
+++ resolved
@@ -431,15 +431,9 @@
 }
 
 div.green, div.hint {
-<<<<<<< HEAD
     background-color: #E1F2DA;
     border-color: #A1CC8E;
     color: #3F7F3F;
-=======
-    color: #468847;
-    background-color: #dff0d8;
-    border: 1px solid #d6e9c6;
->>>>>>> 00daa8f3
 }
 
 div.admonition p.admonition-title {
@@ -741,7 +735,7 @@
 }
 
 
-dl.class > dt, dl.classmethod > dt, dl.method > dt, dl.function > dt, 
+dl.class > dt, dl.classmethod > dt, dl.method > dt, dl.function > dt,
 dl.attribute > dt, dl.staticmethod > dt {
     background-color: #eff3f4;
     padding-left: 6px;
@@ -812,16 +806,10 @@
     font-size: 13px;
     line-height: 18px;
 }
-<<<<<<< HEAD
 .docutils.field-list td.field-body blockquote p ul li{
     font-size: 13px;
 }
 
-=======
-.docutils.field-list td blockquote p ul li{
-    font-size: 13px;
-}
->>>>>>> 00daa8f3
 p.rubric {
     font-weight: bold;
     font-size: 19px;
@@ -872,28 +860,6 @@
   text-align: center;
 }
 
-
-<<<<<<< HEAD
-/* "Summer Fellowship" message. */
-#summer-fellowship {
-  background: #11557C;
-  box-sizing: border-box;
-  color: #fffa;
-  font-weight: bold;
-  left: 0;
-  min-height: 3em;
-  padding: 0.7em;
-  top: 0;
-  width: 100%;
-  z-index: 10000;
-}
-
-#summer-fellowship a {
-  color: #fff;
-  text-decoration:underline;
-}
-=======
->>>>>>> 00daa8f3
 
 /* "Go to released version" message. */
 #unreleased-message {
@@ -1091,13 +1057,10 @@
 }
 
 p.sphx-glr-signature {
-<<<<<<< HEAD
    display: none !important;
 }
 
 div.sphx-glr-download-link-note {
-=======
->>>>>>> 00daa8f3
    display: none !important;
 }
 
